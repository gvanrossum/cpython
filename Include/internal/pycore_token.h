--- conflicted
+++ resolved
@@ -75,20 +75,13 @@
 #define TYPE_COMMENT    59
 #define SOFT_KEYWORD    60
 #define FSTRING_START   61
-<<<<<<< HEAD
 #define TAGSTRING_START 62
 #define FSTRING_MIDDLE  63
 #define FSTRING_END     64
-#define ERRORTOKEN      65
+#define COMMENT         65
+#define NL              66
+#define ERRORTOKEN      67
 #define N_TOKENS        69
-=======
-#define FSTRING_MIDDLE  62
-#define FSTRING_END     63
-#define COMMENT         64
-#define NL              65
-#define ERRORTOKEN      66
-#define N_TOKENS        68
->>>>>>> cf8c8307
 #define NT_OFFSET       256
 
 /* Special definitions for cooperation with parser */
