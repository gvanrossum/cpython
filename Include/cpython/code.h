--- conflicted
+++ resolved
@@ -106,27 +106,9 @@
      interpreter. */
     union _cache_or_instruction *co_quickened;
 
-<<<<<<< HEAD
-    /* Per opcodes just-in-time cache
-     *
-     * To reduce cache size, we use indirect mapping from opcode index to
-     * cache object:
-     *   cache = co_opcache[co_opcache_map[next_instr - first_instr] - 1]
-     */
-
-    // co_opcache_map is indexed by (next_instr - first_instr).
-    //  * 0 means there is no cache for this opcode.
-    //  * n > 0 means there is cache in co_opcache[n-1].
-    unsigned char *co_opcache_map;
-    _PyOpcache *co_opcache;
-    int co_opcache_flag;  // used to determine when create a cache.
-    unsigned char co_opcache_size;  // length of co_opcache.
-
     /* Hydration */
     struct lazy_pyc *co_pyc;  // Structure holding data read from PYC file
     int co_pyc_index;  // Index of *this* object in the list of code objects
-=======
->>>>>>> 7247f6f4
 };
 
 /* Masks for co_flags above */
