"""Tests for C-implemented GenericAlias."""

import unittest
import pickle
from collections import (
    defaultdict, deque, OrderedDict, Counter, UserDict, UserList
)
from collections.abc import *
from contextlib import AbstractContextManager, AbstractAsyncContextManager
from io import IOBase
from re import Pattern, Match
from types import GenericAlias

from typing import TypeVar
T = TypeVar('T')

class BaseTest(unittest.TestCase):
    """Test basics."""

    def test_subscriptable(self):
        for t in (type, tuple, list, dict, set, frozenset,
                  defaultdict, deque, 
                  OrderedDict, Counter, UserDict, UserList,
                  IOBase,
                  Pattern, Match,
                  AbstractContextManager, AbstractAsyncContextManager,
                  Awaitable, Coroutine,
                  AsyncIterable, AsyncIterator,
                  AsyncGenerator, Generator,
                  Iterable, Iterator,
                  Reversible,
                  Container, Collection,
                  Callable,
                  Set, MutableSet,
                  Mapping, MutableMapping, MappingView,
                  KeysView, ItemsView, ValuesView,
                  Sequence, MutableSequence,
                  ):
            tname = t.__name__
            with self.subTest(f"Testing {tname}"):
                alias = t[int]
                self.assertIs(alias.__origin__, t)
                self.assertEqual(alias.__args__, (int,))
                self.assertEqual(alias.__parameters__, ())

    def test_unsubscriptable(self):
        for t in int, str, float, Sized, Hashable:
            tname = t.__name__
            with self.subTest(f"Testing {tname}"):
                with self.assertRaises(TypeError):
                    t[int]

    def test_instantiate(self):
        for t in tuple, list, dict, set, frozenset, defaultdict, deque:
            tname = t.__name__
            with self.subTest(f"Testing {tname}"):
                alias = t[int]
                self.assertEqual(alias(), t())
                if t is dict:
                    self.assertEqual(alias(iter([('a', 1), ('b', 2)])), dict(a=1, b=2))
                    self.assertEqual(alias(a=1, b=2), dict(a=1, b=2))
                elif t is defaultdict:
                    def default():
                        return 'value'
                    a = alias(default)
                    d = defaultdict(default)
                    self.assertEqual(a['test'], d['test'])
                else:
                    self.assertEqual(alias(iter((1, 2, 3))), t((1, 2, 3)))

    def test_unbound_methods(self):
        t = list[int]
        a = t()
        t.append(a, 'foo')
        self.assertEqual(a, ['foo'])
        x = t.__getitem__(a, 0)
        self.assertEqual(x, 'foo')
        self.assertEqual(t.__len__(a), 1)

    def test_subclassing(self):
        class C(list[int]):
            pass
        self.assertEqual(C.__bases__, (list,))
        self.assertEqual(C.__class__, type)

    def test_class_methods(self):
        t = dict[int, None]
        self.assertEqual(dict.fromkeys(range(2)), {0: None, 1: None})  # This works
        self.assertEqual(t.fromkeys(range(2)), {0: None, 1: None})  # Should be equivalent

    def test_no_chaining(self):
        t = list[int]
        with self.assertRaises(TypeError):
            t[int]

    def test_generic_subclass(self):
        class MyList(list):
            pass
        t = MyList[int]
        self.assertIs(t.__origin__, MyList)
        self.assertEqual(t.__args__, (int,))
        self.assertEqual(t.__parameters__, ())

    def test_repr(self):
        class MyList(list):
            pass
        self.assertEqual(repr(list[str]), 'list[str]')
        self.assertEqual(repr(list[()]), 'list[()]')
        self.assertEqual(repr(tuple[int, ...]), 'tuple[int, ...]')
        self.assertTrue(repr(MyList[int]).endswith('.BaseTest.test_repr.<locals>.MyList[int]'))
        self.assertEqual(repr(list[str]()), '[]')  # instances should keep their normal repr

    def test_exposed_type(self):
        import types
        a = types.GenericAlias(list, int)
        self.assertEqual(str(a), 'list[int]')
        self.assertIs(a.__origin__, list)
        self.assertEqual(a.__args__, (int,))
        self.assertEqual(a.__parameters__, ())

    def test_parameters(self):
        from typing import TypeVar
        T = TypeVar('T')
        K = TypeVar('K')
        V = TypeVar('V')
        D0 = dict[str, int]
        self.assertEqual(D0.__args__, (str, int))
        self.assertEqual(D0.__parameters__, ())
        D1a = dict[str, V]
        self.assertEqual(D1a.__args__, (str, V))
        self.assertEqual(D1a.__parameters__, (V,))
        D1b = dict[K, int]
        self.assertEqual(D1b.__args__, (K, int))
        self.assertEqual(D1b.__parameters__, (K,))
        D2a = dict[K, V]
        self.assertEqual(D2a.__args__, (K, V))
        self.assertEqual(D2a.__parameters__, (K, V))
        D2b = dict[T, T]
        self.assertEqual(D2b.__args__, (T, T))
        self.assertEqual(D2b.__parameters__, (T,))
        L0 = list[str]
        self.assertEqual(L0.__args__, (str,))
        self.assertEqual(L0.__parameters__, ())
        L1 = list[T]
        self.assertEqual(L1.__args__, (T,))
        self.assertEqual(L1.__parameters__, (T,))

    def test_parameter_chaining(self):
        from typing import TypeVar
        T = TypeVar('T')
        self.assertEqual(list[T][int], list[int])
        self.assertEqual(dict[str, T][int], dict[str, int])
        self.assertEqual(dict[T, int][str], dict[str, int])
        self.assertEqual(dict[T, T][int], dict[int, int])
        with self.assertRaises(TypeError):
            list[int][int]
            dict[T, int][str, int]
            dict[str, T][str, int]
            dict[T, T][str, int]

    def test_equality(self):
        self.assertEqual(list[int], list[int])
        self.assertEqual(dict[str, int], dict[str, int])
        self.assertNotEqual(dict[str, int], dict[str, str])
        self.assertNotEqual(list, list[int])
        self.assertNotEqual(list[int], list)

    def test_isinstance(self):
        self.assertTrue(isinstance([], list))
        with self.assertRaises(TypeError):
            isinstance([], list[str])

    def test_issubclass(self):
        class L(list): ...
        self.assertTrue(issubclass(L, list))
        with self.assertRaises(TypeError):
            issubclass(L, list[str])

<<<<<<< HEAD
    def test_type_generic(self):
        t = type[int]
        Test = t('Test', (), {})
        self.assertTrue(isinstance(Test, type))
        test = Test()
        self.assertEqual(t(test), Test)

    def test_type_subclass_generic(self):
        class MyType(type):
            pass
        with self.assertRaises(TypeError):
            MyType[int]
=======
    def test_pickle(self):
        alias = GenericAlias(list, T)
        s = pickle.dumps(alias)
        loaded = pickle.loads(s)
        self.assertEqual(alias.__origin__, loaded.__origin__)
        self.assertEqual(alias.__args__, loaded.__args__)
        self.assertEqual(alias.__parameters__, loaded.__parameters__)
>>>>>>> 9915ba2b


if __name__ == "__main__":
    unittest.main()<|MERGE_RESOLUTION|>--- conflicted
+++ resolved
@@ -176,7 +176,6 @@
         with self.assertRaises(TypeError):
             issubclass(L, list[str])
 
-<<<<<<< HEAD
     def test_type_generic(self):
         t = type[int]
         Test = t('Test', (), {})
@@ -189,7 +188,7 @@
             pass
         with self.assertRaises(TypeError):
             MyType[int]
-=======
+
     def test_pickle(self):
         alias = GenericAlias(list, T)
         s = pickle.dumps(alias)
@@ -197,7 +196,6 @@
         self.assertEqual(alias.__origin__, loaded.__origin__)
         self.assertEqual(alias.__args__, loaded.__args__)
         self.assertEqual(alias.__parameters__, loaded.__parameters__)
->>>>>>> 9915ba2b
 
 
 if __name__ == "__main__":
