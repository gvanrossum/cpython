# Copyright (C) 2003 Python Software Foundation

import unittest
import shutil
import tempfile
import sys
import stat
import os
import os.path
import errno
import functools
import subprocess
from test import support
from test.support import TESTFN
from os.path import splitdrive
from distutils.spawn import find_executable, spawn
from shutil import (_make_tarball, _make_zipfile, make_archive,
                    register_archive_format, unregister_archive_format,
                    get_archive_formats, Error, unpack_archive,
                    register_unpack_format, RegistryError,
                    unregister_unpack_format, get_unpack_formats)
import tarfile
import warnings

from test import support
from test.support import TESTFN, check_warnings, captured_stdout, requires_zlib

try:
    import bz2
    BZ2_SUPPORTED = True
except ImportError:
    BZ2_SUPPORTED = False

TESTFN2 = TESTFN + "2"

try:
    import grp
    import pwd
    UID_GID_SUPPORT = True
except ImportError:
    UID_GID_SUPPORT = False

try:
    import zipfile
    ZIP_SUPPORT = True
except ImportError:
    ZIP_SUPPORT = find_executable('zip')

def _fake_rename(*args, **kwargs):
    # Pretend the destination path is on a different filesystem.
    raise OSError(getattr(errno, 'EXDEV', 18), "Invalid cross-device link")

def mock_rename(func):
    @functools.wraps(func)
    def wrap(*args, **kwargs):
        try:
            builtin_rename = os.rename
            os.rename = _fake_rename
            return func(*args, **kwargs)
        finally:
            os.rename = builtin_rename
    return wrap

def write_file(path, content, binary=False):
    """Write *content* to a file located at *path*.

    If *path* is a tuple instead of a string, os.path.join will be used to
    make a path.  If *binary* is true, the file will be opened in binary
    mode.
    """
    if isinstance(path, tuple):
        path = os.path.join(*path)
    with open(path, 'wb' if binary else 'w') as fp:
        fp.write(content)

def read_file(path, binary=False):
    """Return contents from a file located at *path*.

    If *path* is a tuple instead of a string, os.path.join will be used to
    make a path.  If *binary* is true, the file will be opened in binary
    mode.
    """
    if isinstance(path, tuple):
        path = os.path.join(*path)
    with open(path, 'rb' if binary else 'r') as fp:
        return fp.read()


class TestShutil(unittest.TestCase):

    def setUp(self):
        super(TestShutil, self).setUp()
        self.tempdirs = []

    def tearDown(self):
        super(TestShutil, self).tearDown()
        while self.tempdirs:
            d = self.tempdirs.pop()
            shutil.rmtree(d, os.name in ('nt', 'cygwin'))


    def mkdtemp(self):
        """Create a temporary directory that will be cleaned up.

        Returns the path of the directory.
        """
        d = tempfile.mkdtemp()
        self.tempdirs.append(d)
        return d

    def test_rmtree_works_on_bytes(self):
        tmp = self.mkdtemp()
        victim = os.path.join(tmp, 'killme')
        os.mkdir(victim)
        write_file(os.path.join(victim, 'somefile'), 'foo')
        victim = os.fsencode(victim)
        self.assertIsInstance(victim, bytes)
        shutil.rmtree(victim)

    @support.skip_unless_symlink
    def test_rmtree_fails_on_symlink(self):
        tmp = self.mkdtemp()
        dir_ = os.path.join(tmp, 'dir')
        os.mkdir(dir_)
        link = os.path.join(tmp, 'link')
        os.symlink(dir_, link)
        self.assertRaises(OSError, shutil.rmtree, link)
        self.assertTrue(os.path.exists(dir_))
        self.assertTrue(os.path.lexists(link))
        errors = []
        def onerror(*args):
            errors.append(args)
        shutil.rmtree(link, onerror=onerror)
        self.assertEqual(len(errors), 1)
        self.assertIs(errors[0][0], os.path.islink)
        self.assertEqual(errors[0][1], link)
        self.assertIsInstance(errors[0][2][1], OSError)

    @support.skip_unless_symlink
    def test_rmtree_works_on_symlinks(self):
        tmp = self.mkdtemp()
        dir1 = os.path.join(tmp, 'dir1')
        dir2 = os.path.join(dir1, 'dir2')
        dir3 = os.path.join(tmp, 'dir3')
        for d in dir1, dir2, dir3:
            os.mkdir(d)
        file1 = os.path.join(tmp, 'file1')
        write_file(file1, 'foo')
        link1 = os.path.join(dir1, 'link1')
        os.symlink(dir2, link1)
        link2 = os.path.join(dir1, 'link2')
        os.symlink(dir3, link2)
        link3 = os.path.join(dir1, 'link3')
        os.symlink(file1, link3)
        # make sure symlinks are removed but not followed
        shutil.rmtree(dir1)
        self.assertFalse(os.path.exists(dir1))
        self.assertTrue(os.path.exists(dir3))
        self.assertTrue(os.path.exists(file1))

    def test_rmtree_errors(self):
        # filename is guaranteed not to exist
        filename = tempfile.mktemp()
        self.assertRaises(FileNotFoundError, shutil.rmtree, filename)
        # test that ignore_errors option is honored
        shutil.rmtree(filename, ignore_errors=True)

        # existing file
        tmpdir = self.mkdtemp()
        write_file((tmpdir, "tstfile"), "")
        filename = os.path.join(tmpdir, "tstfile")
        with self.assertRaises(NotADirectoryError) as cm:
            shutil.rmtree(filename)
        if os.name == 'nt':
            rm_name = os.path.join(filename, '*.*')
        else:
            rm_name = filename
        self.assertEqual(cm.exception.filename, rm_name)
        self.assertTrue(os.path.exists(filename))
        # test that ignore_errors option is honored
        shutil.rmtree(filename, ignore_errors=True)
        self.assertTrue(os.path.exists(filename))
        errors = []
        def onerror(*args):
            errors.append(args)
        shutil.rmtree(filename, onerror=onerror)
        self.assertEqual(len(errors), 2)
        self.assertIs(errors[0][0], os.listdir)
        self.assertEqual(errors[0][1], filename)
<<<<<<< HEAD
        self.assertIsInstance(errors[0][2][1], NotADirectoryError)
        self.assertEqual(errors[0][2][1].filename, filename)
        self.assertIs(errors[1][0], os.rmdir)
        self.assertEqual(errors[1][1], filename)
        self.assertIsInstance(errors[1][2][1], NotADirectoryError)
        self.assertEqual(errors[1][2][1].filename, filename)
=======
        self.assertIsInstance(errors[0][2][1], OSError)
        self.assertEqual(errors[0][2][1].filename, rm_name)
        self.assertIs(errors[1][0], os.rmdir)
        self.assertEqual(errors[1][1], filename)
        self.assertIsInstance(errors[1][2][1], OSError)
        self.assertEqual(errors[1][2][1].filename, rm_name)
>>>>>>> 9a4a7506

    # See bug #1071513 for why we don't run this on cygwin
    # and bug #1076467 for why we don't run this as root.
    if (hasattr(os, 'chmod') and sys.platform[:6] != 'cygwin'
        and not (hasattr(os, 'geteuid') and os.geteuid() == 0)):
        def test_on_error(self):
            self.errorState = 0
            os.mkdir(TESTFN)
            self.addCleanup(shutil.rmtree, TESTFN)

            self.child_file_path = os.path.join(TESTFN, 'a')
            self.child_dir_path = os.path.join(TESTFN, 'b')
            support.create_empty_file(self.child_file_path)
            os.mkdir(self.child_dir_path)
            old_dir_mode = os.stat(TESTFN).st_mode
            old_child_file_mode = os.stat(self.child_file_path).st_mode
            old_child_dir_mode = os.stat(self.child_dir_path).st_mode
            # Make unwritable.
            new_mode = stat.S_IREAD|stat.S_IEXEC
            os.chmod(self.child_file_path, new_mode)
            os.chmod(self.child_dir_path, new_mode)
            os.chmod(TESTFN, new_mode)

            self.addCleanup(os.chmod, TESTFN, old_dir_mode)
            self.addCleanup(os.chmod, self.child_file_path, old_child_file_mode)
            self.addCleanup(os.chmod, self.child_dir_path, old_child_dir_mode)

            shutil.rmtree(TESTFN, onerror=self.check_args_to_onerror)
            # Test whether onerror has actually been called.
            self.assertEqual(self.errorState, 3,
                             "Expected call to onerror function did not "
                             "happen.")

    def check_args_to_onerror(self, func, arg, exc):
        # test_rmtree_errors deliberately runs rmtree
        # on a directory that is chmod 500, which will fail.
        # This function is run when shutil.rmtree fails.
        # 99.9% of the time it initially fails to remove
        # a file in the directory, so the first time through
        # func is os.remove.
        # However, some Linux machines running ZFS on
        # FUSE experienced a failure earlier in the process
        # at os.listdir.  The first failure may legally
        # be either.
        if self.errorState < 2:
            if func is os.unlink:
                self.assertEqual(arg, self.child_file_path)
            elif func is os.rmdir:
                self.assertEqual(arg, self.child_dir_path)
            else:
                self.assertIs(func, os.listdir)
                self.assertIn(arg, [TESTFN, self.child_dir_path])
            self.assertTrue(issubclass(exc[0], OSError))
            self.errorState += 1
        else:
            self.assertEqual(func, os.rmdir)
            self.assertEqual(arg, TESTFN)
            self.assertTrue(issubclass(exc[0], OSError))
            self.errorState = 3

    def test_rmtree_does_not_choke_on_failing_lstat(self):
        try:
            orig_lstat = os.lstat
            def raiser(fn, *args, **kwargs):
                if fn != TESTFN:
                    raise OSError()
                else:
                    return orig_lstat(fn)
            os.lstat = raiser

            os.mkdir(TESTFN)
            write_file((TESTFN, 'foo'), 'foo')
            shutil.rmtree(TESTFN)
        finally:
            os.lstat = orig_lstat

    @unittest.skipUnless(hasattr(os, 'chmod'), 'requires os.chmod')
    @support.skip_unless_symlink
    def test_copymode_follow_symlinks(self):
        tmp_dir = self.mkdtemp()
        src = os.path.join(tmp_dir, 'foo')
        dst = os.path.join(tmp_dir, 'bar')
        src_link = os.path.join(tmp_dir, 'baz')
        dst_link = os.path.join(tmp_dir, 'quux')
        write_file(src, 'foo')
        write_file(dst, 'foo')
        os.symlink(src, src_link)
        os.symlink(dst, dst_link)
        os.chmod(src, stat.S_IRWXU|stat.S_IRWXG)
        # file to file
        os.chmod(dst, stat.S_IRWXO)
        self.assertNotEqual(os.stat(src).st_mode, os.stat(dst).st_mode)
        shutil.copymode(src, dst)
        self.assertEqual(os.stat(src).st_mode, os.stat(dst).st_mode)
        # follow src link
        os.chmod(dst, stat.S_IRWXO)
        shutil.copymode(src_link, dst)
        self.assertEqual(os.stat(src).st_mode, os.stat(dst).st_mode)
        # follow dst link
        os.chmod(dst, stat.S_IRWXO)
        shutil.copymode(src, dst_link)
        self.assertEqual(os.stat(src).st_mode, os.stat(dst).st_mode)
        # follow both links
        os.chmod(dst, stat.S_IRWXO)
        shutil.copymode(src_link, dst)
        self.assertEqual(os.stat(src).st_mode, os.stat(dst).st_mode)

    @unittest.skipUnless(hasattr(os, 'lchmod'), 'requires os.lchmod')
    @support.skip_unless_symlink
    def test_copymode_symlink_to_symlink(self):
        tmp_dir = self.mkdtemp()
        src = os.path.join(tmp_dir, 'foo')
        dst = os.path.join(tmp_dir, 'bar')
        src_link = os.path.join(tmp_dir, 'baz')
        dst_link = os.path.join(tmp_dir, 'quux')
        write_file(src, 'foo')
        write_file(dst, 'foo')
        os.symlink(src, src_link)
        os.symlink(dst, dst_link)
        os.chmod(src, stat.S_IRWXU|stat.S_IRWXG)
        os.chmod(dst, stat.S_IRWXU)
        os.lchmod(src_link, stat.S_IRWXO|stat.S_IRWXG)
        # link to link
        os.lchmod(dst_link, stat.S_IRWXO)
        shutil.copymode(src_link, dst_link, follow_symlinks=False)
        self.assertEqual(os.lstat(src_link).st_mode,
                         os.lstat(dst_link).st_mode)
        self.assertNotEqual(os.stat(src).st_mode, os.stat(dst).st_mode)
        # src link - use chmod
        os.lchmod(dst_link, stat.S_IRWXO)
        shutil.copymode(src_link, dst, follow_symlinks=False)
        self.assertEqual(os.stat(src).st_mode, os.stat(dst).st_mode)
        # dst link - use chmod
        os.lchmod(dst_link, stat.S_IRWXO)
        shutil.copymode(src, dst_link, follow_symlinks=False)
        self.assertEqual(os.stat(src).st_mode, os.stat(dst).st_mode)

    @unittest.skipIf(hasattr(os, 'lchmod'), 'requires os.lchmod to be missing')
    @support.skip_unless_symlink
    def test_copymode_symlink_to_symlink_wo_lchmod(self):
        tmp_dir = self.mkdtemp()
        src = os.path.join(tmp_dir, 'foo')
        dst = os.path.join(tmp_dir, 'bar')
        src_link = os.path.join(tmp_dir, 'baz')
        dst_link = os.path.join(tmp_dir, 'quux')
        write_file(src, 'foo')
        write_file(dst, 'foo')
        os.symlink(src, src_link)
        os.symlink(dst, dst_link)
        shutil.copymode(src_link, dst_link, follow_symlinks=False)  # silent fail

    @support.skip_unless_symlink
    def test_copystat_symlinks(self):
        tmp_dir = self.mkdtemp()
        src = os.path.join(tmp_dir, 'foo')
        dst = os.path.join(tmp_dir, 'bar')
        src_link = os.path.join(tmp_dir, 'baz')
        dst_link = os.path.join(tmp_dir, 'qux')
        write_file(src, 'foo')
        src_stat = os.stat(src)
        os.utime(src, (src_stat.st_atime,
                       src_stat.st_mtime - 42.0))  # ensure different mtimes
        write_file(dst, 'bar')
        self.assertNotEqual(os.stat(src).st_mtime, os.stat(dst).st_mtime)
        os.symlink(src, src_link)
        os.symlink(dst, dst_link)
        if hasattr(os, 'lchmod'):
            os.lchmod(src_link, stat.S_IRWXO)
        if hasattr(os, 'lchflags') and hasattr(stat, 'UF_NODUMP'):
            os.lchflags(src_link, stat.UF_NODUMP)
        src_link_stat = os.lstat(src_link)
        # follow
        if hasattr(os, 'lchmod'):
            shutil.copystat(src_link, dst_link, follow_symlinks=True)
            self.assertNotEqual(src_link_stat.st_mode, os.stat(dst).st_mode)
        # don't follow
        shutil.copystat(src_link, dst_link, follow_symlinks=False)
        dst_link_stat = os.lstat(dst_link)
        if os.utime in os.supports_follow_symlinks:
            for attr in 'st_atime', 'st_mtime':
                # The modification times may be truncated in the new file.
                self.assertLessEqual(getattr(src_link_stat, attr),
                                     getattr(dst_link_stat, attr) + 1)
        if hasattr(os, 'lchmod'):
            self.assertEqual(src_link_stat.st_mode, dst_link_stat.st_mode)
        if hasattr(os, 'lchflags') and hasattr(src_link_stat, 'st_flags'):
            self.assertEqual(src_link_stat.st_flags, dst_link_stat.st_flags)
        # tell to follow but dst is not a link
        shutil.copystat(src_link, dst, follow_symlinks=False)
        self.assertTrue(abs(os.stat(src).st_mtime - os.stat(dst).st_mtime) <
                        00000.1)

    @unittest.skipUnless(hasattr(os, 'chflags') and
                         hasattr(errno, 'EOPNOTSUPP') and
                         hasattr(errno, 'ENOTSUP'),
                         "requires os.chflags, EOPNOTSUPP & ENOTSUP")
    def test_copystat_handles_harmless_chflags_errors(self):
        tmpdir = self.mkdtemp()
        file1 = os.path.join(tmpdir, 'file1')
        file2 = os.path.join(tmpdir, 'file2')
        write_file(file1, 'xxx')
        write_file(file2, 'xxx')

        def make_chflags_raiser(err):
            ex = OSError()

            def _chflags_raiser(path, flags, *, follow_symlinks=True):
                ex.errno = err
                raise ex
            return _chflags_raiser
        old_chflags = os.chflags
        try:
            for err in errno.EOPNOTSUPP, errno.ENOTSUP:
                os.chflags = make_chflags_raiser(err)
                shutil.copystat(file1, file2)
            # assert others errors break it
            os.chflags = make_chflags_raiser(errno.EOPNOTSUPP + errno.ENOTSUP)
            self.assertRaises(OSError, shutil.copystat, file1, file2)
        finally:
            os.chflags = old_chflags

    @support.skip_unless_xattr
    def test_copyxattr(self):
        tmp_dir = self.mkdtemp()
        src = os.path.join(tmp_dir, 'foo')
        write_file(src, 'foo')
        dst = os.path.join(tmp_dir, 'bar')
        write_file(dst, 'bar')

        # no xattr == no problem
        shutil._copyxattr(src, dst)
        # common case
        os.setxattr(src, 'user.foo', b'42')
        os.setxattr(src, 'user.bar', b'43')
        shutil._copyxattr(src, dst)
        self.assertEqual(os.listxattr(src), os.listxattr(dst))
        self.assertEqual(
                os.getxattr(src, 'user.foo'),
                os.getxattr(dst, 'user.foo'))
        # check errors don't affect other attrs
        os.remove(dst)
        write_file(dst, 'bar')
        os_error = OSError(errno.EPERM, 'EPERM')

        def _raise_on_user_foo(fname, attr, val, **kwargs):
            if attr == 'user.foo':
                raise os_error
            else:
                orig_setxattr(fname, attr, val, **kwargs)
        try:
            orig_setxattr = os.setxattr
            os.setxattr = _raise_on_user_foo
            shutil._copyxattr(src, dst)
            self.assertIn('user.bar', os.listxattr(dst))
        finally:
            os.setxattr = orig_setxattr

        # test that shutil.copystat copies xattrs
        src = os.path.join(tmp_dir, 'the_original')
        write_file(src, src)
        os.setxattr(src, 'user.the_value', b'fiddly')
        dst = os.path.join(tmp_dir, 'the_copy')
        write_file(dst, dst)
        shutil.copystat(src, dst)
        self.assertEqual(os.getxattr(dst, 'user.the_value'), b'fiddly')

    @support.skip_unless_symlink
    @support.skip_unless_xattr
    @unittest.skipUnless(hasattr(os, 'geteuid') and os.geteuid() == 0,
                         'root privileges required')
    def test_copyxattr_symlinks(self):
        # On Linux, it's only possible to access non-user xattr for symlinks;
        # which in turn require root privileges. This test should be expanded
        # as soon as other platforms gain support for extended attributes.
        tmp_dir = self.mkdtemp()
        src = os.path.join(tmp_dir, 'foo')
        src_link = os.path.join(tmp_dir, 'baz')
        write_file(src, 'foo')
        os.symlink(src, src_link)
        os.setxattr(src, 'trusted.foo', b'42')
        os.setxattr(src_link, 'trusted.foo', b'43', follow_symlinks=False)
        dst = os.path.join(tmp_dir, 'bar')
        dst_link = os.path.join(tmp_dir, 'qux')
        write_file(dst, 'bar')
        os.symlink(dst, dst_link)
        shutil._copyxattr(src_link, dst_link, follow_symlinks=False)
        self.assertEqual(os.getxattr(dst_link, 'trusted.foo', follow_symlinks=False), b'43')
        self.assertRaises(OSError, os.getxattr, dst, 'trusted.foo')
        shutil._copyxattr(src_link, dst, follow_symlinks=False)
        self.assertEqual(os.getxattr(dst, 'trusted.foo'), b'43')

    @support.skip_unless_symlink
    def test_copy_symlinks(self):
        tmp_dir = self.mkdtemp()
        src = os.path.join(tmp_dir, 'foo')
        dst = os.path.join(tmp_dir, 'bar')
        src_link = os.path.join(tmp_dir, 'baz')
        write_file(src, 'foo')
        os.symlink(src, src_link)
        if hasattr(os, 'lchmod'):
            os.lchmod(src_link, stat.S_IRWXU | stat.S_IRWXO)
        # don't follow
        shutil.copy(src_link, dst, follow_symlinks=True)
        self.assertFalse(os.path.islink(dst))
        self.assertEqual(read_file(src), read_file(dst))
        os.remove(dst)
        # follow
        shutil.copy(src_link, dst, follow_symlinks=False)
        self.assertTrue(os.path.islink(dst))
        self.assertEqual(os.readlink(dst), os.readlink(src_link))
        if hasattr(os, 'lchmod'):
            self.assertEqual(os.lstat(src_link).st_mode,
                             os.lstat(dst).st_mode)

    @support.skip_unless_symlink
    def test_copy2_symlinks(self):
        tmp_dir = self.mkdtemp()
        src = os.path.join(tmp_dir, 'foo')
        dst = os.path.join(tmp_dir, 'bar')
        src_link = os.path.join(tmp_dir, 'baz')
        write_file(src, 'foo')
        os.symlink(src, src_link)
        if hasattr(os, 'lchmod'):
            os.lchmod(src_link, stat.S_IRWXU | stat.S_IRWXO)
        if hasattr(os, 'lchflags') and hasattr(stat, 'UF_NODUMP'):
            os.lchflags(src_link, stat.UF_NODUMP)
        src_stat = os.stat(src)
        src_link_stat = os.lstat(src_link)
        # follow
        shutil.copy2(src_link, dst, follow_symlinks=True)
        self.assertFalse(os.path.islink(dst))
        self.assertEqual(read_file(src), read_file(dst))
        os.remove(dst)
        # don't follow
        shutil.copy2(src_link, dst, follow_symlinks=False)
        self.assertTrue(os.path.islink(dst))
        self.assertEqual(os.readlink(dst), os.readlink(src_link))
        dst_stat = os.lstat(dst)
        if os.utime in os.supports_follow_symlinks:
            for attr in 'st_atime', 'st_mtime':
                # The modification times may be truncated in the new file.
                self.assertLessEqual(getattr(src_link_stat, attr),
                                     getattr(dst_stat, attr) + 1)
        if hasattr(os, 'lchmod'):
            self.assertEqual(src_link_stat.st_mode, dst_stat.st_mode)
            self.assertNotEqual(src_stat.st_mode, dst_stat.st_mode)
        if hasattr(os, 'lchflags') and hasattr(src_link_stat, 'st_flags'):
            self.assertEqual(src_link_stat.st_flags, dst_stat.st_flags)

    @support.skip_unless_xattr
    def test_copy2_xattr(self):
        tmp_dir = self.mkdtemp()
        src = os.path.join(tmp_dir, 'foo')
        dst = os.path.join(tmp_dir, 'bar')
        write_file(src, 'foo')
        os.setxattr(src, 'user.foo', b'42')
        shutil.copy2(src, dst)
        self.assertEqual(
                os.getxattr(src, 'user.foo'),
                os.getxattr(dst, 'user.foo'))
        os.remove(dst)

    @support.skip_unless_symlink
    def test_copyfile_symlinks(self):
        tmp_dir = self.mkdtemp()
        src = os.path.join(tmp_dir, 'src')
        dst = os.path.join(tmp_dir, 'dst')
        dst_link = os.path.join(tmp_dir, 'dst_link')
        link = os.path.join(tmp_dir, 'link')
        write_file(src, 'foo')
        os.symlink(src, link)
        # don't follow
        shutil.copyfile(link, dst_link, follow_symlinks=False)
        self.assertTrue(os.path.islink(dst_link))
        self.assertEqual(os.readlink(link), os.readlink(dst_link))
        # follow
        shutil.copyfile(link, dst)
        self.assertFalse(os.path.islink(dst))

    def test_rmtree_uses_safe_fd_version_if_available(self):
        _use_fd_functions = ({os.open, os.stat, os.unlink, os.rmdir} <=
                             os.supports_dir_fd and
                             os.listdir in os.supports_fd and
                             os.stat in os.supports_follow_symlinks)
        if _use_fd_functions:
            self.assertTrue(shutil._use_fd_functions)
            self.assertTrue(shutil.rmtree.avoids_symlink_attacks)
            tmp_dir = self.mkdtemp()
            d = os.path.join(tmp_dir, 'a')
            os.mkdir(d)
            try:
                real_rmtree = shutil._rmtree_safe_fd
                class Called(Exception): pass
                def _raiser(*args, **kwargs):
                    raise Called
                shutil._rmtree_safe_fd = _raiser
                self.assertRaises(Called, shutil.rmtree, d)
            finally:
                shutil._rmtree_safe_fd = real_rmtree
        else:
            self.assertFalse(shutil._use_fd_functions)
            self.assertFalse(shutil.rmtree.avoids_symlink_attacks)

    def test_rmtree_dont_delete_file(self):
        # When called on a file instead of a directory, don't delete it.
        handle, path = tempfile.mkstemp()
        os.close(handle)
        self.assertRaises(NotADirectoryError, shutil.rmtree, path)
        os.remove(path)

    def test_copytree_simple(self):
        src_dir = tempfile.mkdtemp()
        dst_dir = os.path.join(tempfile.mkdtemp(), 'destination')
        self.addCleanup(shutil.rmtree, src_dir)
        self.addCleanup(shutil.rmtree, os.path.dirname(dst_dir))
        write_file((src_dir, 'test.txt'), '123')
        os.mkdir(os.path.join(src_dir, 'test_dir'))
        write_file((src_dir, 'test_dir', 'test.txt'), '456')

        shutil.copytree(src_dir, dst_dir)
        self.assertTrue(os.path.isfile(os.path.join(dst_dir, 'test.txt')))
        self.assertTrue(os.path.isdir(os.path.join(dst_dir, 'test_dir')))
        self.assertTrue(os.path.isfile(os.path.join(dst_dir, 'test_dir',
                                                    'test.txt')))
        actual = read_file((dst_dir, 'test.txt'))
        self.assertEqual(actual, '123')
        actual = read_file((dst_dir, 'test_dir', 'test.txt'))
        self.assertEqual(actual, '456')

    @support.skip_unless_symlink
    def test_copytree_symlinks(self):
        tmp_dir = self.mkdtemp()
        src_dir = os.path.join(tmp_dir, 'src')
        dst_dir = os.path.join(tmp_dir, 'dst')
        sub_dir = os.path.join(src_dir, 'sub')
        os.mkdir(src_dir)
        os.mkdir(sub_dir)
        write_file((src_dir, 'file.txt'), 'foo')
        src_link = os.path.join(sub_dir, 'link')
        dst_link = os.path.join(dst_dir, 'sub/link')
        os.symlink(os.path.join(src_dir, 'file.txt'),
                   src_link)
        if hasattr(os, 'lchmod'):
            os.lchmod(src_link, stat.S_IRWXU | stat.S_IRWXO)
        if hasattr(os, 'lchflags') and hasattr(stat, 'UF_NODUMP'):
            os.lchflags(src_link, stat.UF_NODUMP)
        src_stat = os.lstat(src_link)
        shutil.copytree(src_dir, dst_dir, symlinks=True)
        self.assertTrue(os.path.islink(os.path.join(dst_dir, 'sub', 'link')))
        self.assertEqual(os.readlink(os.path.join(dst_dir, 'sub', 'link')),
                         os.path.join(src_dir, 'file.txt'))
        dst_stat = os.lstat(dst_link)
        if hasattr(os, 'lchmod'):
            self.assertEqual(dst_stat.st_mode, src_stat.st_mode)
        if hasattr(os, 'lchflags'):
            self.assertEqual(dst_stat.st_flags, src_stat.st_flags)

    def test_copytree_with_exclude(self):
        # creating data
        join = os.path.join
        exists = os.path.exists
        src_dir = tempfile.mkdtemp()
        try:
            dst_dir = join(tempfile.mkdtemp(), 'destination')
            write_file((src_dir, 'test.txt'), '123')
            write_file((src_dir, 'test.tmp'), '123')
            os.mkdir(join(src_dir, 'test_dir'))
            write_file((src_dir, 'test_dir', 'test.txt'), '456')
            os.mkdir(join(src_dir, 'test_dir2'))
            write_file((src_dir, 'test_dir2', 'test.txt'), '456')
            os.mkdir(join(src_dir, 'test_dir2', 'subdir'))
            os.mkdir(join(src_dir, 'test_dir2', 'subdir2'))
            write_file((src_dir, 'test_dir2', 'subdir', 'test.txt'), '456')
            write_file((src_dir, 'test_dir2', 'subdir2', 'test.py'), '456')

            # testing glob-like patterns
            try:
                patterns = shutil.ignore_patterns('*.tmp', 'test_dir2')
                shutil.copytree(src_dir, dst_dir, ignore=patterns)
                # checking the result: some elements should not be copied
                self.assertTrue(exists(join(dst_dir, 'test.txt')))
                self.assertFalse(exists(join(dst_dir, 'test.tmp')))
                self.assertFalse(exists(join(dst_dir, 'test_dir2')))
            finally:
                shutil.rmtree(dst_dir)
            try:
                patterns = shutil.ignore_patterns('*.tmp', 'subdir*')
                shutil.copytree(src_dir, dst_dir, ignore=patterns)
                # checking the result: some elements should not be copied
                self.assertFalse(exists(join(dst_dir, 'test.tmp')))
                self.assertFalse(exists(join(dst_dir, 'test_dir2', 'subdir2')))
                self.assertFalse(exists(join(dst_dir, 'test_dir2', 'subdir')))
            finally:
                shutil.rmtree(dst_dir)

            # testing callable-style
            try:
                def _filter(src, names):
                    res = []
                    for name in names:
                        path = os.path.join(src, name)

                        if (os.path.isdir(path) and
                            path.split()[-1] == 'subdir'):
                            res.append(name)
                        elif os.path.splitext(path)[-1] in ('.py'):
                            res.append(name)
                    return res

                shutil.copytree(src_dir, dst_dir, ignore=_filter)

                # checking the result: some elements should not be copied
                self.assertFalse(exists(join(dst_dir, 'test_dir2', 'subdir2',
                                             'test.py')))
                self.assertFalse(exists(join(dst_dir, 'test_dir2', 'subdir')))

            finally:
                shutil.rmtree(dst_dir)
        finally:
            shutil.rmtree(src_dir)
            shutil.rmtree(os.path.dirname(dst_dir))

    @unittest.skipUnless(hasattr(os, 'link'), 'requires os.link')
    def test_dont_copy_file_onto_link_to_itself(self):
        # Temporarily disable test on Windows.
        if os.name == 'nt':
            return
        # bug 851123.
        os.mkdir(TESTFN)
        src = os.path.join(TESTFN, 'cheese')
        dst = os.path.join(TESTFN, 'shop')
        try:
            with open(src, 'w') as f:
                f.write('cheddar')
            os.link(src, dst)
            self.assertRaises(shutil.Error, shutil.copyfile, src, dst)
            with open(src, 'r') as f:
                self.assertEqual(f.read(), 'cheddar')
            os.remove(dst)
        finally:
            shutil.rmtree(TESTFN, ignore_errors=True)

    @support.skip_unless_symlink
    def test_dont_copy_file_onto_symlink_to_itself(self):
        # bug 851123.
        os.mkdir(TESTFN)
        src = os.path.join(TESTFN, 'cheese')
        dst = os.path.join(TESTFN, 'shop')
        try:
            with open(src, 'w') as f:
                f.write('cheddar')
            # Using `src` here would mean we end up with a symlink pointing
            # to TESTFN/TESTFN/cheese, while it should point at
            # TESTFN/cheese.
            os.symlink('cheese', dst)
            self.assertRaises(shutil.Error, shutil.copyfile, src, dst)
            with open(src, 'r') as f:
                self.assertEqual(f.read(), 'cheddar')
            os.remove(dst)
        finally:
            shutil.rmtree(TESTFN, ignore_errors=True)

    @support.skip_unless_symlink
    def test_rmtree_on_symlink(self):
        # bug 1669.
        os.mkdir(TESTFN)
        try:
            src = os.path.join(TESTFN, 'cheese')
            dst = os.path.join(TESTFN, 'shop')
            os.mkdir(src)
            os.symlink(src, dst)
            self.assertRaises(OSError, shutil.rmtree, dst)
            shutil.rmtree(dst, ignore_errors=True)
        finally:
            shutil.rmtree(TESTFN, ignore_errors=True)

    if hasattr(os, "mkfifo"):
        # Issue #3002: copyfile and copytree block indefinitely on named pipes
        def test_copyfile_named_pipe(self):
            os.mkfifo(TESTFN)
            try:
                self.assertRaises(shutil.SpecialFileError,
                                  shutil.copyfile, TESTFN, TESTFN2)
                self.assertRaises(shutil.SpecialFileError,
                                  shutil.copyfile, __file__, TESTFN)
            finally:
                os.remove(TESTFN)

        @support.skip_unless_symlink
        def test_copytree_named_pipe(self):
            os.mkdir(TESTFN)
            try:
                subdir = os.path.join(TESTFN, "subdir")
                os.mkdir(subdir)
                pipe = os.path.join(subdir, "mypipe")
                os.mkfifo(pipe)
                try:
                    shutil.copytree(TESTFN, TESTFN2)
                except shutil.Error as e:
                    errors = e.args[0]
                    self.assertEqual(len(errors), 1)
                    src, dst, error_msg = errors[0]
                    self.assertEqual("`%s` is a named pipe" % pipe, error_msg)
                else:
                    self.fail("shutil.Error should have been raised")
            finally:
                shutil.rmtree(TESTFN, ignore_errors=True)
                shutil.rmtree(TESTFN2, ignore_errors=True)

    def test_copytree_special_func(self):

        src_dir = self.mkdtemp()
        dst_dir = os.path.join(self.mkdtemp(), 'destination')
        write_file((src_dir, 'test.txt'), '123')
        os.mkdir(os.path.join(src_dir, 'test_dir'))
        write_file((src_dir, 'test_dir', 'test.txt'), '456')

        copied = []
        def _copy(src, dst):
            copied.append((src, dst))

        shutil.copytree(src_dir, dst_dir, copy_function=_copy)
        self.assertEqual(len(copied), 2)

    @support.skip_unless_symlink
    def test_copytree_dangling_symlinks(self):

        # a dangling symlink raises an error at the end
        src_dir = self.mkdtemp()
        dst_dir = os.path.join(self.mkdtemp(), 'destination')
        os.symlink('IDONTEXIST', os.path.join(src_dir, 'test.txt'))
        os.mkdir(os.path.join(src_dir, 'test_dir'))
        write_file((src_dir, 'test_dir', 'test.txt'), '456')
        self.assertRaises(Error, shutil.copytree, src_dir, dst_dir)

        # a dangling symlink is ignored with the proper flag
        dst_dir = os.path.join(self.mkdtemp(), 'destination2')
        shutil.copytree(src_dir, dst_dir, ignore_dangling_symlinks=True)
        self.assertNotIn('test.txt', os.listdir(dst_dir))

        # a dangling symlink is copied if symlinks=True
        dst_dir = os.path.join(self.mkdtemp(), 'destination3')
        shutil.copytree(src_dir, dst_dir, symlinks=True)
        self.assertIn('test.txt', os.listdir(dst_dir))

    def _copy_file(self, method):
        fname = 'test.txt'
        tmpdir = self.mkdtemp()
        write_file((tmpdir, fname), 'xxx')
        file1 = os.path.join(tmpdir, fname)
        tmpdir2 = self.mkdtemp()
        method(file1, tmpdir2)
        file2 = os.path.join(tmpdir2, fname)
        return (file1, file2)

    @unittest.skipUnless(hasattr(os, 'chmod'), 'requires os.chmod')
    def test_copy(self):
        # Ensure that the copied file exists and has the same mode bits.
        file1, file2 = self._copy_file(shutil.copy)
        self.assertTrue(os.path.exists(file2))
        self.assertEqual(os.stat(file1).st_mode, os.stat(file2).st_mode)

    @unittest.skipUnless(hasattr(os, 'chmod'), 'requires os.chmod')
    @unittest.skipUnless(hasattr(os, 'utime'), 'requires os.utime')
    def test_copy2(self):
        # Ensure that the copied file exists and has the same mode and
        # modification time bits.
        file1, file2 = self._copy_file(shutil.copy2)
        self.assertTrue(os.path.exists(file2))
        file1_stat = os.stat(file1)
        file2_stat = os.stat(file2)
        self.assertEqual(file1_stat.st_mode, file2_stat.st_mode)
        for attr in 'st_atime', 'st_mtime':
            # The modification times may be truncated in the new file.
            self.assertLessEqual(getattr(file1_stat, attr),
                                 getattr(file2_stat, attr) + 1)
        if hasattr(os, 'chflags') and hasattr(file1_stat, 'st_flags'):
            self.assertEqual(getattr(file1_stat, 'st_flags'),
                             getattr(file2_stat, 'st_flags'))

    @requires_zlib
    def test_make_tarball(self):
        # creating something to tar
        tmpdir = self.mkdtemp()
        write_file((tmpdir, 'file1'), 'xxx')
        write_file((tmpdir, 'file2'), 'xxx')
        os.mkdir(os.path.join(tmpdir, 'sub'))
        write_file((tmpdir, 'sub', 'file3'), 'xxx')

        tmpdir2 = self.mkdtemp()
        # force shutil to create the directory
        os.rmdir(tmpdir2)
        unittest.skipUnless(splitdrive(tmpdir)[0] == splitdrive(tmpdir2)[0],
                            "source and target should be on same drive")

        base_name = os.path.join(tmpdir2, 'archive')

        # working with relative paths to avoid tar warnings
        old_dir = os.getcwd()
        os.chdir(tmpdir)
        try:
            _make_tarball(splitdrive(base_name)[1], '.')
        finally:
            os.chdir(old_dir)

        # check if the compressed tarball was created
        tarball = base_name + '.tar.gz'
        self.assertTrue(os.path.exists(tarball))

        # trying an uncompressed one
        base_name = os.path.join(tmpdir2, 'archive')
        old_dir = os.getcwd()
        os.chdir(tmpdir)
        try:
            _make_tarball(splitdrive(base_name)[1], '.', compress=None)
        finally:
            os.chdir(old_dir)
        tarball = base_name + '.tar'
        self.assertTrue(os.path.exists(tarball))

    def _tarinfo(self, path):
        tar = tarfile.open(path)
        try:
            names = tar.getnames()
            names.sort()
            return tuple(names)
        finally:
            tar.close()

    def _create_files(self):
        # creating something to tar
        tmpdir = self.mkdtemp()
        dist = os.path.join(tmpdir, 'dist')
        os.mkdir(dist)
        write_file((dist, 'file1'), 'xxx')
        write_file((dist, 'file2'), 'xxx')
        os.mkdir(os.path.join(dist, 'sub'))
        write_file((dist, 'sub', 'file3'), 'xxx')
        os.mkdir(os.path.join(dist, 'sub2'))
        tmpdir2 = self.mkdtemp()
        base_name = os.path.join(tmpdir2, 'archive')
        return tmpdir, tmpdir2, base_name

    @requires_zlib
    @unittest.skipUnless(find_executable('tar') and find_executable('gzip'),
                         'Need the tar command to run')
    def test_tarfile_vs_tar(self):
        tmpdir, tmpdir2, base_name =  self._create_files()
        old_dir = os.getcwd()
        os.chdir(tmpdir)
        try:
            _make_tarball(base_name, 'dist')
        finally:
            os.chdir(old_dir)

        # check if the compressed tarball was created
        tarball = base_name + '.tar.gz'
        self.assertTrue(os.path.exists(tarball))

        # now create another tarball using `tar`
        tarball2 = os.path.join(tmpdir, 'archive2.tar.gz')
        tar_cmd = ['tar', '-cf', 'archive2.tar', 'dist']
        gzip_cmd = ['gzip', '-f9', 'archive2.tar']
        old_dir = os.getcwd()
        os.chdir(tmpdir)
        try:
            with captured_stdout() as s:
                spawn(tar_cmd)
                spawn(gzip_cmd)
        finally:
            os.chdir(old_dir)

        self.assertTrue(os.path.exists(tarball2))
        # let's compare both tarballs
        self.assertEqual(self._tarinfo(tarball), self._tarinfo(tarball2))

        # trying an uncompressed one
        base_name = os.path.join(tmpdir2, 'archive')
        old_dir = os.getcwd()
        os.chdir(tmpdir)
        try:
            _make_tarball(base_name, 'dist', compress=None)
        finally:
            os.chdir(old_dir)
        tarball = base_name + '.tar'
        self.assertTrue(os.path.exists(tarball))

        # now for a dry_run
        base_name = os.path.join(tmpdir2, 'archive')
        old_dir = os.getcwd()
        os.chdir(tmpdir)
        try:
            _make_tarball(base_name, 'dist', compress=None, dry_run=True)
        finally:
            os.chdir(old_dir)
        tarball = base_name + '.tar'
        self.assertTrue(os.path.exists(tarball))

    @requires_zlib
    @unittest.skipUnless(ZIP_SUPPORT, 'Need zip support to run')
    def test_make_zipfile(self):
        # creating something to tar
        tmpdir = self.mkdtemp()
        write_file((tmpdir, 'file1'), 'xxx')
        write_file((tmpdir, 'file2'), 'xxx')

        tmpdir2 = self.mkdtemp()
        # force shutil to create the directory
        os.rmdir(tmpdir2)
        base_name = os.path.join(tmpdir2, 'archive')
        _make_zipfile(base_name, tmpdir)

        # check if the compressed tarball was created
        tarball = base_name + '.zip'
        self.assertTrue(os.path.exists(tarball))


    def test_make_archive(self):
        tmpdir = self.mkdtemp()
        base_name = os.path.join(tmpdir, 'archive')
        self.assertRaises(ValueError, make_archive, base_name, 'xxx')

    @requires_zlib
    def test_make_archive_owner_group(self):
        # testing make_archive with owner and group, with various combinations
        # this works even if there's not gid/uid support
        if UID_GID_SUPPORT:
            group = grp.getgrgid(0)[0]
            owner = pwd.getpwuid(0)[0]
        else:
            group = owner = 'root'

        base_dir, root_dir, base_name =  self._create_files()
        base_name = os.path.join(self.mkdtemp() , 'archive')
        res = make_archive(base_name, 'zip', root_dir, base_dir, owner=owner,
                           group=group)
        self.assertTrue(os.path.exists(res))

        res = make_archive(base_name, 'zip', root_dir, base_dir)
        self.assertTrue(os.path.exists(res))

        res = make_archive(base_name, 'tar', root_dir, base_dir,
                           owner=owner, group=group)
        self.assertTrue(os.path.exists(res))

        res = make_archive(base_name, 'tar', root_dir, base_dir,
                           owner='kjhkjhkjg', group='oihohoh')
        self.assertTrue(os.path.exists(res))


    @requires_zlib
    @unittest.skipUnless(UID_GID_SUPPORT, "Requires grp and pwd support")
    def test_tarfile_root_owner(self):
        tmpdir, tmpdir2, base_name =  self._create_files()
        old_dir = os.getcwd()
        os.chdir(tmpdir)
        group = grp.getgrgid(0)[0]
        owner = pwd.getpwuid(0)[0]
        try:
            archive_name = _make_tarball(base_name, 'dist', compress=None,
                                         owner=owner, group=group)
        finally:
            os.chdir(old_dir)

        # check if the compressed tarball was created
        self.assertTrue(os.path.exists(archive_name))

        # now checks the rights
        archive = tarfile.open(archive_name)
        try:
            for member in archive.getmembers():
                self.assertEqual(member.uid, 0)
                self.assertEqual(member.gid, 0)
        finally:
            archive.close()

    def test_make_archive_cwd(self):
        current_dir = os.getcwd()
        def _breaks(*args, **kw):
            raise RuntimeError()

        register_archive_format('xxx', _breaks, [], 'xxx file')
        try:
            try:
                make_archive('xxx', 'xxx', root_dir=self.mkdtemp())
            except Exception:
                pass
            self.assertEqual(os.getcwd(), current_dir)
        finally:
            unregister_archive_format('xxx')

    def test_register_archive_format(self):

        self.assertRaises(TypeError, register_archive_format, 'xxx', 1)
        self.assertRaises(TypeError, register_archive_format, 'xxx', lambda: x,
                          1)
        self.assertRaises(TypeError, register_archive_format, 'xxx', lambda: x,
                          [(1, 2), (1, 2, 3)])

        register_archive_format('xxx', lambda: x, [(1, 2)], 'xxx file')
        formats = [name for name, params in get_archive_formats()]
        self.assertIn('xxx', formats)

        unregister_archive_format('xxx')
        formats = [name for name, params in get_archive_formats()]
        self.assertNotIn('xxx', formats)

    def _compare_dirs(self, dir1, dir2):
        # check that dir1 and dir2 are equivalent,
        # return the diff
        diff = []
        for root, dirs, files in os.walk(dir1):
            for file_ in files:
                path = os.path.join(root, file_)
                target_path = os.path.join(dir2, os.path.split(path)[-1])
                if not os.path.exists(target_path):
                    diff.append(file_)
        return diff

    @requires_zlib
    def test_unpack_archive(self):
        formats = ['tar', 'gztar', 'zip']
        if BZ2_SUPPORTED:
            formats.append('bztar')

        for format in formats:
            tmpdir = self.mkdtemp()
            base_dir, root_dir, base_name =  self._create_files()
            tmpdir2 = self.mkdtemp()
            filename = make_archive(base_name, format, root_dir, base_dir)

            # let's try to unpack it now
            unpack_archive(filename, tmpdir2)
            diff = self._compare_dirs(tmpdir, tmpdir2)
            self.assertEqual(diff, [])

            # and again, this time with the format specified
            tmpdir3 = self.mkdtemp()
            unpack_archive(filename, tmpdir3, format=format)
            diff = self._compare_dirs(tmpdir, tmpdir3)
            self.assertEqual(diff, [])
        self.assertRaises(shutil.ReadError, unpack_archive, TESTFN)
        self.assertRaises(ValueError, unpack_archive, TESTFN, format='xxx')

    def test_unpack_registery(self):

        formats = get_unpack_formats()

        def _boo(filename, extract_dir, extra):
            self.assertEqual(extra, 1)
            self.assertEqual(filename, 'stuff.boo')
            self.assertEqual(extract_dir, 'xx')

        register_unpack_format('Boo', ['.boo', '.b2'], _boo, [('extra', 1)])
        unpack_archive('stuff.boo', 'xx')

        # trying to register a .boo unpacker again
        self.assertRaises(RegistryError, register_unpack_format, 'Boo2',
                          ['.boo'], _boo)

        # should work now
        unregister_unpack_format('Boo')
        register_unpack_format('Boo2', ['.boo'], _boo)
        self.assertIn(('Boo2', ['.boo'], ''), get_unpack_formats())
        self.assertNotIn(('Boo', ['.boo'], ''), get_unpack_formats())

        # let's leave a clean state
        unregister_unpack_format('Boo2')
        self.assertEqual(get_unpack_formats(), formats)

    @unittest.skipUnless(hasattr(shutil, 'disk_usage'),
                         "disk_usage not available on this platform")
    def test_disk_usage(self):
        usage = shutil.disk_usage(os.getcwd())
        self.assertGreater(usage.total, 0)
        self.assertGreater(usage.used, 0)
        self.assertGreaterEqual(usage.free, 0)
        self.assertGreaterEqual(usage.total, usage.used)
        self.assertGreater(usage.total, usage.free)

    @unittest.skipUnless(UID_GID_SUPPORT, "Requires grp and pwd support")
    @unittest.skipUnless(hasattr(os, 'chown'), 'requires os.chown')
    def test_chown(self):

        # cleaned-up automatically by TestShutil.tearDown method
        dirname = self.mkdtemp()
        filename = tempfile.mktemp(dir=dirname)
        write_file(filename, 'testing chown function')

        with self.assertRaises(ValueError):
            shutil.chown(filename)

        with self.assertRaises(LookupError):
            shutil.chown(filename, user='non-exising username')

        with self.assertRaises(LookupError):
            shutil.chown(filename, group='non-exising groupname')

        with self.assertRaises(TypeError):
            shutil.chown(filename, b'spam')

        with self.assertRaises(TypeError):
            shutil.chown(filename, 3.14)

        uid = os.getuid()
        gid = os.getgid()

        def check_chown(path, uid=None, gid=None):
            s = os.stat(filename)
            if uid is not None:
                self.assertEqual(uid, s.st_uid)
            if gid is not None:
                self.assertEqual(gid, s.st_gid)

        shutil.chown(filename, uid, gid)
        check_chown(filename, uid, gid)
        shutil.chown(filename, uid)
        check_chown(filename, uid)
        shutil.chown(filename, user=uid)
        check_chown(filename, uid)
        shutil.chown(filename, group=gid)
        check_chown(filename, gid=gid)

        shutil.chown(dirname, uid, gid)
        check_chown(dirname, uid, gid)
        shutil.chown(dirname, uid)
        check_chown(dirname, uid)
        shutil.chown(dirname, user=uid)
        check_chown(dirname, uid)
        shutil.chown(dirname, group=gid)
        check_chown(dirname, gid=gid)

        user = pwd.getpwuid(uid)[0]
        group = grp.getgrgid(gid)[0]
        shutil.chown(filename, user, group)
        check_chown(filename, uid, gid)
        shutil.chown(dirname, user, group)
        check_chown(dirname, uid, gid)

    def test_copy_return_value(self):
        # copy and copy2 both return their destination path.
        for fn in (shutil.copy, shutil.copy2):
            src_dir = self.mkdtemp()
            dst_dir = self.mkdtemp()
            src = os.path.join(src_dir, 'foo')
            write_file(src, 'foo')
            rv = fn(src, dst_dir)
            self.assertEqual(rv, os.path.join(dst_dir, 'foo'))
            rv = fn(src, os.path.join(dst_dir, 'bar'))
            self.assertEqual(rv, os.path.join(dst_dir, 'bar'))

    def test_copyfile_return_value(self):
        # copytree returns its destination path.
        src_dir = self.mkdtemp()
        dst_dir = self.mkdtemp()
        dst_file = os.path.join(dst_dir, 'bar')
        src_file = os.path.join(src_dir, 'foo')
        write_file(src_file, 'foo')
        rv = shutil.copyfile(src_file, dst_file)
        self.assertTrue(os.path.exists(rv))
        self.assertEqual(read_file(src_file), read_file(dst_file))

    def test_copytree_return_value(self):
        # copytree returns its destination path.
        src_dir = self.mkdtemp()
        dst_dir = src_dir + "dest"
        self.addCleanup(shutil.rmtree, dst_dir, True)
        src = os.path.join(src_dir, 'foo')
        write_file(src, 'foo')
        rv = shutil.copytree(src_dir, dst_dir)
        self.assertEqual(['foo'], os.listdir(rv))


class TestWhich(unittest.TestCase):

    def setUp(self):
        self.temp_dir = tempfile.mkdtemp()
        self.addCleanup(shutil.rmtree, self.temp_dir, True)
        # Give the temp_file an ".exe" suffix for all.
        # It's needed on Windows and not harmful on other platforms.
        self.temp_file = tempfile.NamedTemporaryFile(dir=self.temp_dir,
                                                     suffix=".exe")
        os.chmod(self.temp_file.name, stat.S_IXUSR)
        self.addCleanup(self.temp_file.close)
        self.dir, self.file = os.path.split(self.temp_file.name)

    def test_basic(self):
        # Given an EXE in a directory, it should be returned.
        rv = shutil.which(self.file, path=self.dir)
        self.assertEqual(rv, self.temp_file.name)

    def test_full_path_short_circuit(self):
        # When given the fully qualified path to an executable that exists,
        # it should be returned.
        rv = shutil.which(self.temp_file.name, path=self.temp_dir)
        self.assertEqual(self.temp_file.name, rv)

    def test_non_matching_mode(self):
        # Set the file read-only and ask for writeable files.
        os.chmod(self.temp_file.name, stat.S_IREAD)
        rv = shutil.which(self.file, path=self.dir, mode=os.W_OK)
        self.assertIsNone(rv)

    def test_relative(self):
        old_cwd = os.getcwd()
        base_dir, tail_dir = os.path.split(self.dir)
        os.chdir(base_dir)
        try:
            rv = shutil.which(self.file, path=tail_dir)
            self.assertEqual(rv, os.path.join(tail_dir, self.file))
        finally:
            os.chdir(old_cwd)

    def test_nonexistent_file(self):
        # Return None when no matching executable file is found on the path.
        rv = shutil.which("foo.exe", path=self.dir)
        self.assertIsNone(rv)

    @unittest.skipUnless(sys.platform == "win32",
                         "pathext check is Windows-only")
    def test_pathext_checking(self):
        # Ask for the file without the ".exe" extension, then ensure that
        # it gets found properly with the extension.
        rv = shutil.which(self.temp_file.name[:-4], path=self.dir)
        self.assertEqual(self.temp_file.name, rv)


class TestMove(unittest.TestCase):

    def setUp(self):
        filename = "foo"
        self.src_dir = tempfile.mkdtemp()
        self.dst_dir = tempfile.mkdtemp()
        self.src_file = os.path.join(self.src_dir, filename)
        self.dst_file = os.path.join(self.dst_dir, filename)
        with open(self.src_file, "wb") as f:
            f.write(b"spam")

    def tearDown(self):
        for d in (self.src_dir, self.dst_dir):
            try:
                if d:
                    shutil.rmtree(d)
            except:
                pass

    def _check_move_file(self, src, dst, real_dst):
        with open(src, "rb") as f:
            contents = f.read()
        shutil.move(src, dst)
        with open(real_dst, "rb") as f:
            self.assertEqual(contents, f.read())
        self.assertFalse(os.path.exists(src))

    def _check_move_dir(self, src, dst, real_dst):
        contents = sorted(os.listdir(src))
        shutil.move(src, dst)
        self.assertEqual(contents, sorted(os.listdir(real_dst)))
        self.assertFalse(os.path.exists(src))

    def test_move_file(self):
        # Move a file to another location on the same filesystem.
        self._check_move_file(self.src_file, self.dst_file, self.dst_file)

    def test_move_file_to_dir(self):
        # Move a file inside an existing dir on the same filesystem.
        self._check_move_file(self.src_file, self.dst_dir, self.dst_file)

    @mock_rename
    def test_move_file_other_fs(self):
        # Move a file to an existing dir on another filesystem.
        self.test_move_file()

    @mock_rename
    def test_move_file_to_dir_other_fs(self):
        # Move a file to another location on another filesystem.
        self.test_move_file_to_dir()

    def test_move_dir(self):
        # Move a dir to another location on the same filesystem.
        dst_dir = tempfile.mktemp()
        try:
            self._check_move_dir(self.src_dir, dst_dir, dst_dir)
        finally:
            try:
                shutil.rmtree(dst_dir)
            except:
                pass

    @mock_rename
    def test_move_dir_other_fs(self):
        # Move a dir to another location on another filesystem.
        self.test_move_dir()

    def test_move_dir_to_dir(self):
        # Move a dir inside an existing dir on the same filesystem.
        self._check_move_dir(self.src_dir, self.dst_dir,
            os.path.join(self.dst_dir, os.path.basename(self.src_dir)))

    @mock_rename
    def test_move_dir_to_dir_other_fs(self):
        # Move a dir inside an existing dir on another filesystem.
        self.test_move_dir_to_dir()

    def test_existing_file_inside_dest_dir(self):
        # A file with the same name inside the destination dir already exists.
        with open(self.dst_file, "wb"):
            pass
        self.assertRaises(shutil.Error, shutil.move, self.src_file, self.dst_dir)

    def test_dont_move_dir_in_itself(self):
        # Moving a dir inside itself raises an Error.
        dst = os.path.join(self.src_dir, "bar")
        self.assertRaises(shutil.Error, shutil.move, self.src_dir, dst)

    def test_destinsrc_false_negative(self):
        os.mkdir(TESTFN)
        try:
            for src, dst in [('srcdir', 'srcdir/dest')]:
                src = os.path.join(TESTFN, src)
                dst = os.path.join(TESTFN, dst)
                self.assertTrue(shutil._destinsrc(src, dst),
                             msg='_destinsrc() wrongly concluded that '
                             'dst (%s) is not in src (%s)' % (dst, src))
        finally:
            shutil.rmtree(TESTFN, ignore_errors=True)

    def test_destinsrc_false_positive(self):
        os.mkdir(TESTFN)
        try:
            for src, dst in [('srcdir', 'src/dest'), ('srcdir', 'srcdir.new')]:
                src = os.path.join(TESTFN, src)
                dst = os.path.join(TESTFN, dst)
                self.assertFalse(shutil._destinsrc(src, dst),
                            msg='_destinsrc() wrongly concluded that '
                            'dst (%s) is in src (%s)' % (dst, src))
        finally:
            shutil.rmtree(TESTFN, ignore_errors=True)

    @support.skip_unless_symlink
    @mock_rename
    def test_move_file_symlink(self):
        dst = os.path.join(self.src_dir, 'bar')
        os.symlink(self.src_file, dst)
        shutil.move(dst, self.dst_file)
        self.assertTrue(os.path.islink(self.dst_file))
        self.assertTrue(os.path.samefile(self.src_file, self.dst_file))

    @support.skip_unless_symlink
    @mock_rename
    def test_move_file_symlink_to_dir(self):
        filename = "bar"
        dst = os.path.join(self.src_dir, filename)
        os.symlink(self.src_file, dst)
        shutil.move(dst, self.dst_dir)
        final_link = os.path.join(self.dst_dir, filename)
        self.assertTrue(os.path.islink(final_link))
        self.assertTrue(os.path.samefile(self.src_file, final_link))

    @support.skip_unless_symlink
    @mock_rename
    def test_move_dangling_symlink(self):
        src = os.path.join(self.src_dir, 'baz')
        dst = os.path.join(self.src_dir, 'bar')
        os.symlink(src, dst)
        dst_link = os.path.join(self.dst_dir, 'quux')
        shutil.move(dst, dst_link)
        self.assertTrue(os.path.islink(dst_link))
        self.assertEqual(os.path.realpath(src), os.path.realpath(dst_link))

    @support.skip_unless_symlink
    @mock_rename
    def test_move_dir_symlink(self):
        src = os.path.join(self.src_dir, 'baz')
        dst = os.path.join(self.src_dir, 'bar')
        os.mkdir(src)
        os.symlink(src, dst)
        dst_link = os.path.join(self.dst_dir, 'quux')
        shutil.move(dst, dst_link)
        self.assertTrue(os.path.islink(dst_link))
        self.assertTrue(os.path.samefile(src, dst_link))

    def test_move_return_value(self):
        rv = shutil.move(self.src_file, self.dst_dir)
        self.assertEqual(rv,
                os.path.join(self.dst_dir, os.path.basename(self.src_file)))

    def test_move_as_rename_return_value(self):
        rv = shutil.move(self.src_file, os.path.join(self.dst_dir, 'bar'))
        self.assertEqual(rv, os.path.join(self.dst_dir, 'bar'))


class TestCopyFile(unittest.TestCase):

    _delete = False

    class Faux(object):
        _entered = False
        _exited_with = None
        _raised = False
        def __init__(self, raise_in_exit=False, suppress_at_exit=True):
            self._raise_in_exit = raise_in_exit
            self._suppress_at_exit = suppress_at_exit
        def read(self, *args):
            return ''
        def __enter__(self):
            self._entered = True
        def __exit__(self, exc_type, exc_val, exc_tb):
            self._exited_with = exc_type, exc_val, exc_tb
            if self._raise_in_exit:
                self._raised = True
                raise IOError("Cannot close")
            return self._suppress_at_exit

    def tearDown(self):
        if self._delete:
            del shutil.open

    def _set_shutil_open(self, func):
        shutil.open = func
        self._delete = True

    def test_w_source_open_fails(self):
        def _open(filename, mode='r'):
            if filename == 'srcfile':
                raise IOError('Cannot open "srcfile"')
            assert 0  # shouldn't reach here.

        self._set_shutil_open(_open)

        self.assertRaises(IOError, shutil.copyfile, 'srcfile', 'destfile')

    def test_w_dest_open_fails(self):

        srcfile = self.Faux()

        def _open(filename, mode='r'):
            if filename == 'srcfile':
                return srcfile
            if filename == 'destfile':
                raise IOError('Cannot open "destfile"')
            assert 0  # shouldn't reach here.

        self._set_shutil_open(_open)

        shutil.copyfile('srcfile', 'destfile')
        self.assertTrue(srcfile._entered)
        self.assertTrue(srcfile._exited_with[0] is IOError)
        self.assertEqual(srcfile._exited_with[1].args,
                         ('Cannot open "destfile"',))

    def test_w_dest_close_fails(self):

        srcfile = self.Faux()
        destfile = self.Faux(True)

        def _open(filename, mode='r'):
            if filename == 'srcfile':
                return srcfile
            if filename == 'destfile':
                return destfile
            assert 0  # shouldn't reach here.

        self._set_shutil_open(_open)

        shutil.copyfile('srcfile', 'destfile')
        self.assertTrue(srcfile._entered)
        self.assertTrue(destfile._entered)
        self.assertTrue(destfile._raised)
        self.assertTrue(srcfile._exited_with[0] is IOError)
        self.assertEqual(srcfile._exited_with[1].args,
                         ('Cannot close',))

    def test_w_source_close_fails(self):

        srcfile = self.Faux(True)
        destfile = self.Faux()

        def _open(filename, mode='r'):
            if filename == 'srcfile':
                return srcfile
            if filename == 'destfile':
                return destfile
            assert 0  # shouldn't reach here.

        self._set_shutil_open(_open)

        self.assertRaises(IOError,
                          shutil.copyfile, 'srcfile', 'destfile')
        self.assertTrue(srcfile._entered)
        self.assertTrue(destfile._entered)
        self.assertFalse(destfile._raised)
        self.assertTrue(srcfile._exited_with[0] is None)
        self.assertTrue(srcfile._raised)

    def test_move_dir_caseinsensitive(self):
        # Renames a folder to the same name
        # but a different case.

        self.src_dir = tempfile.mkdtemp()
        self.addCleanup(shutil.rmtree, self.src_dir, True)
        dst_dir = os.path.join(
                os.path.dirname(self.src_dir),
                os.path.basename(self.src_dir).upper())
        self.assertNotEqual(self.src_dir, dst_dir)

        try:
            shutil.move(self.src_dir, dst_dir)
            self.assertTrue(os.path.isdir(dst_dir))
        finally:
            os.rmdir(dst_dir)

class TermsizeTests(unittest.TestCase):
    def test_does_not_crash(self):
        """Check if get_terminal_size() returns a meaningful value.

        There's no easy portable way to actually check the size of the
        terminal, so let's check if it returns something sensible instead.
        """
        size = shutil.get_terminal_size()
        self.assertGreaterEqual(size.columns, 0)
        self.assertGreaterEqual(size.lines, 0)

    def test_os_environ_first(self):
        "Check if environment variables have precedence"

        with support.EnvironmentVarGuard() as env:
            env['COLUMNS'] = '777'
            size = shutil.get_terminal_size()
        self.assertEqual(size.columns, 777)

        with support.EnvironmentVarGuard() as env:
            env['LINES'] = '888'
            size = shutil.get_terminal_size()
        self.assertEqual(size.lines, 888)

    @unittest.skipUnless(os.isatty(sys.__stdout__.fileno()), "not on tty")
    def test_stty_match(self):
        """Check if stty returns the same results ignoring env

        This test will fail if stdin and stdout are connected to
        different terminals with different sizes. Nevertheless, such
        situations should be pretty rare.
        """
        try:
            size = subprocess.check_output(['stty', 'size']).decode().split()
        except (FileNotFoundError, subprocess.CalledProcessError):
            self.skipTest("stty invocation failed")
        expected = (int(size[1]), int(size[0])) # reversed order

        with support.EnvironmentVarGuard() as env:
            del env['LINES']
            del env['COLUMNS']
            actual = shutil.get_terminal_size()

        self.assertEqual(expected, actual)


def test_main():
    support.run_unittest(TestShutil, TestMove, TestCopyFile,
                         TermsizeTests, TestWhich)

if __name__ == '__main__':
    test_main()<|MERGE_RESOLUTION|>--- conflicted
+++ resolved
@@ -187,21 +187,12 @@
         self.assertEqual(len(errors), 2)
         self.assertIs(errors[0][0], os.listdir)
         self.assertEqual(errors[0][1], filename)
-<<<<<<< HEAD
         self.assertIsInstance(errors[0][2][1], NotADirectoryError)
-        self.assertEqual(errors[0][2][1].filename, filename)
+        self.assertEqual(errors[0][2][1].filename, rm_name)
         self.assertIs(errors[1][0], os.rmdir)
         self.assertEqual(errors[1][1], filename)
         self.assertIsInstance(errors[1][2][1], NotADirectoryError)
-        self.assertEqual(errors[1][2][1].filename, filename)
-=======
-        self.assertIsInstance(errors[0][2][1], OSError)
-        self.assertEqual(errors[0][2][1].filename, rm_name)
-        self.assertIs(errors[1][0], os.rmdir)
-        self.assertEqual(errors[1][1], filename)
-        self.assertIsInstance(errors[1][2][1], OSError)
         self.assertEqual(errors[1][2][1].filename, rm_name)
->>>>>>> 9a4a7506
 
     # See bug #1071513 for why we don't run this on cygwin
     # and bug #1076467 for why we don't run this as root.
