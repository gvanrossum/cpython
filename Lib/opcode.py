--- conflicted
+++ resolved
@@ -217,7 +217,6 @@
 def_op('DICT_UPDATE', 165)
 def_op('CALL_METHOD_KW', 166)
 
-<<<<<<< HEAD
 def_op('LAZY_LOAD_CONSTANT', 170)
 hasconst.append(170)
 def_op('MAKE_STRING', 171)
@@ -232,8 +231,6 @@
 def_op('RETURN_CONSTANT', 180)
 
 del def_op, name_op, jrel_op, jabs_op
-=======
-del def_op, name_op, jrel_op, jabs_op
 
 _specialized_instructions = [
     "JUMP_ABSOLUTE_QUICK",
@@ -242,5 +239,4 @@
     "LOAD_ATTR_WITH_HINT",
     "LOAD_ATTR_SLOT",
     "LOAD_ATTR_MODULE",
-]
->>>>>>> ac867f10
+]