--- conflicted
+++ resolved
@@ -401,13 +401,9 @@
         # just write it back out.
         if msg._payload is None:
             return
-<<<<<<< HEAD
         if _has_surrogates(msg._payload) and not self.policy.cte_type=='7bit':
-=======
-        if _has_surrogates(msg._payload):
             if self._mangle_from_:
                 msg._payload = fcre.sub(">From ", msg._payload)
->>>>>>> 638d40b4
             self.write(msg._payload)
         else:
             super(BytesGenerator,self)._handle_text(msg)
