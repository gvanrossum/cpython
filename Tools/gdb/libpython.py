#!/usr/bin/python
'''
From gdb 7 onwards, gdb's build can be configured --with-python, allowing gdb
to be extended with Python code e.g. for library-specific data visualizations,
such as for the C++ STL types.  Documentation on this API can be seen at:
http://sourceware.org/gdb/current/onlinedocs/gdb/Python-API.html


This python module deals with the case when the process being debugged (the
"inferior process" in gdb parlance) is itself python, or more specifically,
linked against libpython.  In this situation, almost every item of data is a
(PyObject*), and having the debugger merely print their addresses is not very
enlightening.

This module embeds knowledge about the implementation details of libpython so
that we can emit useful visualizations e.g. a string, a list, a dict, a frame
giving file/line information and the state of local variables

In particular, given a gdb.Value corresponding to a PyObject* in the inferior
process, we can generate a "proxy value" within the gdb process.  For example,
given a PyObject* in the inferior process that is in fact a PyListObject*
holding three PyObject* that turn out to be PyBytesObject* instances, we can
generate a proxy value within the gdb process that is a list of bytes
instances:
  [b"foo", b"bar", b"baz"]

Doing so can be expensive for complicated graphs of objects, and could take
some time, so we also have a "write_repr" method that writes a representation
of the data to a file-like object.  This allows us to stop the traversal by
having the file-like object raise an exception if it gets too much data.

With both "proxyval" and "write_repr" we keep track of the set of all addresses
visited so far in the traversal, to avoid infinite recursion due to cycles in
the graph of object references.

We try to defer gdb.lookup_type() invocations for python types until as late as
possible: for a dynamically linked python binary, when the process starts in
the debugger, the libpython.so hasn't been dynamically loaded yet, so none of
the type names are known to the debugger

The module also extends gdb with some python-specific commands.
'''

# NOTE: some gdbs are linked with Python 3, so this file should be dual-syntax
# compatible (2.6+ and 3.0+).  See #19308.

from __future__ import print_function, with_statement
import gdb
import os
import locale
import sys

if sys.version_info[0] >= 3:
    unichr = chr
    xrange = range
    long = int

# Look up the gdb.Type for some standard types:
_type_char_ptr = gdb.lookup_type('char').pointer() # char*
_type_unsigned_char_ptr = gdb.lookup_type('unsigned char').pointer() # unsigned char*
_type_void_ptr = gdb.lookup_type('void').pointer() # void*
_type_unsigned_short_ptr = gdb.lookup_type('unsigned short').pointer()
_type_unsigned_int_ptr = gdb.lookup_type('unsigned int').pointer()

# value computed later, see PyUnicodeObjectPtr.proxy()
_is_pep393 = None

SIZEOF_VOID_P = _type_void_ptr.sizeof


Py_TPFLAGS_HEAPTYPE = (1 << 9)

Py_TPFLAGS_LONG_SUBCLASS     = (1 << 24)
Py_TPFLAGS_LIST_SUBCLASS     = (1 << 25)
Py_TPFLAGS_TUPLE_SUBCLASS    = (1 << 26)
Py_TPFLAGS_BYTES_SUBCLASS    = (1 << 27)
Py_TPFLAGS_UNICODE_SUBCLASS  = (1 << 28)
Py_TPFLAGS_DICT_SUBCLASS     = (1 << 29)
Py_TPFLAGS_BASE_EXC_SUBCLASS = (1 << 30)
Py_TPFLAGS_TYPE_SUBCLASS     = (1 << 31)


MAX_OUTPUT_LEN=1024

hexdigits = "0123456789abcdef"

ENCODING = locale.getpreferredencoding()

class NullPyObjectPtr(RuntimeError):
    pass


def safety_limit(val):
    # Given a integer value from the process being debugged, limit it to some
    # safety threshold so that arbitrary breakage within said process doesn't
    # break the gdb process too much (e.g. sizes of iterations, sizes of lists)
    return min(val, 1000)


def safe_range(val):
    # As per range, but don't trust the value too much: cap it to a safety
    # threshold in case the data was corrupted
    return xrange(safety_limit(int(val)))

if sys.version_info[0] >= 3:
    def write_unicode(file, text):
        file.write(text)
else:
    def write_unicode(file, text):
        # Write a byte or unicode string to file. Unicode strings are encoded to
        # ENCODING encoding with 'backslashreplace' error handler to avoid
        # UnicodeEncodeError.
        if isinstance(text, unicode):
            text = text.encode(ENCODING, 'backslashreplace')
        file.write(text)

try:
    os_fsencode = os.fsencode
<<<<<<< HEAD
except ImportError:
=======
except AttributeError:
>>>>>>> 23828f6d
    def os_fsencode(filename):
        if not isinstance(filename, unicode):
            return filename
        encoding = sys.getfilesystemencoding()
        if encoding == 'mbcs':
            # mbcs doesn't support surrogateescape
            return filename.encode(encoding)
        encoded = []
        for char in filename:
            # surrogateescape error handler
            if 0xDC80 <= ord(char) <= 0xDCFF:
                byte = chr(ord(char) - 0xDC00)
            else:
                byte = char.encode(encoding)
            encoded.append(byte)
        return ''.join(encoded)

class StringTruncated(RuntimeError):
    pass

class TruncatedStringIO(object):
    '''Similar to io.StringIO, but can truncate the output by raising a
    StringTruncated exception'''
    def __init__(self, maxlen=None):
        self._val = ''
        self.maxlen = maxlen

    def write(self, data):
        if self.maxlen:
            if len(data) + len(self._val) > self.maxlen:
                # Truncation:
                self._val += data[0:self.maxlen - len(self._val)]
                raise StringTruncated()

        self._val += data

    def getvalue(self):
        return self._val

class PyObjectPtr(object):
    """
    Class wrapping a gdb.Value that's a either a (PyObject*) within the
    inferior process, or some subclass pointer e.g. (PyBytesObject*)

    There will be a subclass for every refined PyObject type that we care
    about.

    Note that at every stage the underlying pointer could be NULL, point
    to corrupt data, etc; this is the debugger, after all.
    """
    _typename = 'PyObject'

    def __init__(self, gdbval, cast_to=None):
        if cast_to:
            self._gdbval = gdbval.cast(cast_to)
        else:
            self._gdbval = gdbval

    def field(self, name):
        '''
        Get the gdb.Value for the given field within the PyObject, coping with
        some python 2 versus python 3 differences.

        Various libpython types are defined using the "PyObject_HEAD" and
        "PyObject_VAR_HEAD" macros.

        In Python 2, this these are defined so that "ob_type" and (for a var
        object) "ob_size" are fields of the type in question.

        In Python 3, this is defined as an embedded PyVarObject type thus:
           PyVarObject ob_base;
        so that the "ob_size" field is located insize the "ob_base" field, and
        the "ob_type" is most easily accessed by casting back to a (PyObject*).
        '''
        if self.is_null():
            raise NullPyObjectPtr(self)

        if name == 'ob_type':
            pyo_ptr = self._gdbval.cast(PyObjectPtr.get_gdb_type())
            return pyo_ptr.dereference()[name]

        if name == 'ob_size':
            pyo_ptr = self._gdbval.cast(PyVarObjectPtr.get_gdb_type())
            return pyo_ptr.dereference()[name]

        # General case: look it up inside the object:
        return self._gdbval.dereference()[name]

    def pyop_field(self, name):
        '''
        Get a PyObjectPtr for the given PyObject* field within this PyObject,
        coping with some python 2 versus python 3 differences.
        '''
        return PyObjectPtr.from_pyobject_ptr(self.field(name))

    def write_field_repr(self, name, out, visited):
        '''
        Extract the PyObject* field named "name", and write its representation
        to file-like object "out"
        '''
        field_obj = self.pyop_field(name)
        field_obj.write_repr(out, visited)

    def get_truncated_repr(self, maxlen):
        '''
        Get a repr-like string for the data, but truncate it at "maxlen" bytes
        (ending the object graph traversal as soon as you do)
        '''
        out = TruncatedStringIO(maxlen)
        try:
            self.write_repr(out, set())
        except StringTruncated:
            # Truncation occurred:
            return out.getvalue() + '...(truncated)'

        # No truncation occurred:
        return out.getvalue()

    def type(self):
        return PyTypeObjectPtr(self.field('ob_type'))

    def is_null(self):
        return 0 == long(self._gdbval)

    def is_optimized_out(self):
        '''
        Is the value of the underlying PyObject* visible to the debugger?

        This can vary with the precise version of the compiler used to build
        Python, and the precise version of gdb.

        See e.g. https://bugzilla.redhat.com/show_bug.cgi?id=556975 with
        PyEval_EvalFrameEx's "f"
        '''
        return self._gdbval.is_optimized_out

    def safe_tp_name(self):
        try:
            return self.type().field('tp_name').string()
        except NullPyObjectPtr:
            # NULL tp_name?
            return 'unknown'
        except RuntimeError:
            # Can't even read the object at all?
            return 'unknown'

    def proxyval(self, visited):
        '''
        Scrape a value from the inferior process, and try to represent it
        within the gdb process, whilst (hopefully) avoiding crashes when
        the remote data is corrupt.

        Derived classes will override this.

        For example, a PyIntObject* with ob_ival 42 in the inferior process
        should result in an int(42) in this process.

        visited: a set of all gdb.Value pyobject pointers already visited
        whilst generating this value (to guard against infinite recursion when
        visiting object graphs with loops).  Analogous to Py_ReprEnter and
        Py_ReprLeave
        '''

        class FakeRepr(object):
            """
            Class representing a non-descript PyObject* value in the inferior
            process for when we don't have a custom scraper, intended to have
            a sane repr().
            """

            def __init__(self, tp_name, address):
                self.tp_name = tp_name
                self.address = address

            def __repr__(self):
                # For the NULL pointer, we have no way of knowing a type, so
                # special-case it as per
                # http://bugs.python.org/issue8032#msg100882
                if self.address == 0:
                    return '0x0'
                return '<%s at remote 0x%x>' % (self.tp_name, self.address)

        return FakeRepr(self.safe_tp_name(),
                        long(self._gdbval))

    def write_repr(self, out, visited):
        '''
        Write a string representation of the value scraped from the inferior
        process to "out", a file-like object.
        '''
        # Default implementation: generate a proxy value and write its repr
        # However, this could involve a lot of work for complicated objects,
        # so for derived classes we specialize this
        return out.write(repr(self.proxyval(visited)))

    @classmethod
    def subclass_from_type(cls, t):
        '''
        Given a PyTypeObjectPtr instance wrapping a gdb.Value that's a
        (PyTypeObject*), determine the corresponding subclass of PyObjectPtr
        to use

        Ideally, we would look up the symbols for the global types, but that
        isn't working yet:
          (gdb) python print gdb.lookup_symbol('PyList_Type')[0].value
          Traceback (most recent call last):
            File "<string>", line 1, in <module>
          NotImplementedError: Symbol type not yet supported in Python scripts.
          Error while executing Python code.

        For now, we use tp_flags, after doing some string comparisons on the
        tp_name for some special-cases that don't seem to be visible through
        flags
        '''
        try:
            tp_name = t.field('tp_name').string()
            tp_flags = int(t.field('tp_flags'))
        except RuntimeError:
            # Handle any kind of error e.g. NULL ptrs by simply using the base
            # class
            return cls

        #print('tp_flags = 0x%08x' % tp_flags)
        #print('tp_name = %r' % tp_name)

        name_map = {'bool': PyBoolObjectPtr,
                    'classobj': PyClassObjectPtr,
                    'NoneType': PyNoneStructPtr,
                    'frame': PyFrameObjectPtr,
                    'set' : PySetObjectPtr,
                    'frozenset' : PySetObjectPtr,
                    'builtin_function_or_method' : PyCFunctionObjectPtr,
                    }
        if tp_name in name_map:
            return name_map[tp_name]

        if tp_flags & Py_TPFLAGS_HEAPTYPE:
            return HeapTypeObjectPtr

        if tp_flags & Py_TPFLAGS_LONG_SUBCLASS:
            return PyLongObjectPtr
        if tp_flags & Py_TPFLAGS_LIST_SUBCLASS:
            return PyListObjectPtr
        if tp_flags & Py_TPFLAGS_TUPLE_SUBCLASS:
            return PyTupleObjectPtr
        if tp_flags & Py_TPFLAGS_BYTES_SUBCLASS:
            return PyBytesObjectPtr
        if tp_flags & Py_TPFLAGS_UNICODE_SUBCLASS:
            return PyUnicodeObjectPtr
        if tp_flags & Py_TPFLAGS_DICT_SUBCLASS:
            return PyDictObjectPtr
        if tp_flags & Py_TPFLAGS_BASE_EXC_SUBCLASS:
            return PyBaseExceptionObjectPtr
        #if tp_flags & Py_TPFLAGS_TYPE_SUBCLASS:
        #    return PyTypeObjectPtr

        # Use the base class:
        return cls

    @classmethod
    def from_pyobject_ptr(cls, gdbval):
        '''
        Try to locate the appropriate derived class dynamically, and cast
        the pointer accordingly.
        '''
        try:
            p = PyObjectPtr(gdbval)
            cls = cls.subclass_from_type(p.type())
            return cls(gdbval, cast_to=cls.get_gdb_type())
        except RuntimeError:
            # Handle any kind of error e.g. NULL ptrs by simply using the base
            # class
            pass
        return cls(gdbval)

    @classmethod
    def get_gdb_type(cls):
        return gdb.lookup_type(cls._typename).pointer()

    def as_address(self):
        return long(self._gdbval)

class PyVarObjectPtr(PyObjectPtr):
    _typename = 'PyVarObject'

class ProxyAlreadyVisited(object):
    '''
    Placeholder proxy to use when protecting against infinite recursion due to
    loops in the object graph.

    Analogous to the values emitted by the users of Py_ReprEnter and Py_ReprLeave
    '''
    def __init__(self, rep):
        self._rep = rep

    def __repr__(self):
        return self._rep


def _write_instance_repr(out, visited, name, pyop_attrdict, address):
    '''Shared code for use by all classes:
    write a representation to file-like object "out"'''
    out.write('<')
    out.write(name)

    # Write dictionary of instance attributes:
    if isinstance(pyop_attrdict, PyDictObjectPtr):
        out.write('(')
        first = True
        for pyop_arg, pyop_val in pyop_attrdict.iteritems():
            if not first:
                out.write(', ')
            first = False
            out.write(pyop_arg.proxyval(visited))
            out.write('=')
            pyop_val.write_repr(out, visited)
        out.write(')')
    out.write(' at remote 0x%x>' % address)


class InstanceProxy(object):

    def __init__(self, cl_name, attrdict, address):
        self.cl_name = cl_name
        self.attrdict = attrdict
        self.address = address

    def __repr__(self):
        if isinstance(self.attrdict, dict):
            kwargs = ', '.join(["%s=%r" % (arg, val)
                                for arg, val in self.attrdict.iteritems()])
            return '<%s(%s) at remote 0x%x>' % (self.cl_name,
                                                kwargs, self.address)
        else:
            return '<%s at remote 0x%x>' % (self.cl_name,
                                            self.address)

def _PyObject_VAR_SIZE(typeobj, nitems):
    if _PyObject_VAR_SIZE._type_size_t is None:
        _PyObject_VAR_SIZE._type_size_t = gdb.lookup_type('size_t')

    return ( ( typeobj.field('tp_basicsize') +
               nitems * typeobj.field('tp_itemsize') +
               (SIZEOF_VOID_P - 1)
             ) & ~(SIZEOF_VOID_P - 1)
           ).cast(_PyObject_VAR_SIZE._type_size_t)
_PyObject_VAR_SIZE._type_size_t = None

class HeapTypeObjectPtr(PyObjectPtr):
    _typename = 'PyObject'

    def get_attr_dict(self):
        '''
        Get the PyDictObject ptr representing the attribute dictionary
        (or None if there's a problem)
        '''
        try:
            typeobj = self.type()
            dictoffset = int_from_int(typeobj.field('tp_dictoffset'))
            if dictoffset != 0:
                if dictoffset < 0:
                    type_PyVarObject_ptr = gdb.lookup_type('PyVarObject').pointer()
                    tsize = int_from_int(self._gdbval.cast(type_PyVarObject_ptr)['ob_size'])
                    if tsize < 0:
                        tsize = -tsize
                    size = _PyObject_VAR_SIZE(typeobj, tsize)
                    dictoffset += size
                    assert dictoffset > 0
                    assert dictoffset % SIZEOF_VOID_P == 0

                dictptr = self._gdbval.cast(_type_char_ptr) + dictoffset
                PyObjectPtrPtr = PyObjectPtr.get_gdb_type().pointer()
                dictptr = dictptr.cast(PyObjectPtrPtr)
                return PyObjectPtr.from_pyobject_ptr(dictptr.dereference())
        except RuntimeError:
            # Corrupt data somewhere; fail safe
            pass

        # Not found, or some kind of error:
        return None

    def proxyval(self, visited):
        '''
        Support for classes.

        Currently we just locate the dictionary using a transliteration to
        python of _PyObject_GetDictPtr, ignoring descriptors
        '''
        # Guard against infinite loops:
        if self.as_address() in visited:
            return ProxyAlreadyVisited('<...>')
        visited.add(self.as_address())

        pyop_attr_dict = self.get_attr_dict()
        if pyop_attr_dict:
            attr_dict = pyop_attr_dict.proxyval(visited)
        else:
            attr_dict = {}
        tp_name = self.safe_tp_name()

        # Class:
        return InstanceProxy(tp_name, attr_dict, long(self._gdbval))

    def write_repr(self, out, visited):
        # Guard against infinite loops:
        if self.as_address() in visited:
            out.write('<...>')
            return
        visited.add(self.as_address())

        pyop_attrdict = self.get_attr_dict()
        _write_instance_repr(out, visited,
                             self.safe_tp_name(), pyop_attrdict, self.as_address())

class ProxyException(Exception):
    def __init__(self, tp_name, args):
        self.tp_name = tp_name
        self.args = args

    def __repr__(self):
        return '%s%r' % (self.tp_name, self.args)

class PyBaseExceptionObjectPtr(PyObjectPtr):
    """
    Class wrapping a gdb.Value that's a PyBaseExceptionObject* i.e. an exception
    within the process being debugged.
    """
    _typename = 'PyBaseExceptionObject'

    def proxyval(self, visited):
        # Guard against infinite loops:
        if self.as_address() in visited:
            return ProxyAlreadyVisited('(...)')
        visited.add(self.as_address())
        arg_proxy = self.pyop_field('args').proxyval(visited)
        return ProxyException(self.safe_tp_name(),
                              arg_proxy)

    def write_repr(self, out, visited):
        # Guard against infinite loops:
        if self.as_address() in visited:
            out.write('(...)')
            return
        visited.add(self.as_address())

        out.write(self.safe_tp_name())
        self.write_field_repr('args', out, visited)

class PyClassObjectPtr(PyObjectPtr):
    """
    Class wrapping a gdb.Value that's a PyClassObject* i.e. a <classobj>
    instance within the process being debugged.
    """
    _typename = 'PyClassObject'


class BuiltInFunctionProxy(object):
    def __init__(self, ml_name):
        self.ml_name = ml_name

    def __repr__(self):
        return "<built-in function %s>" % self.ml_name

class BuiltInMethodProxy(object):
    def __init__(self, ml_name, pyop_m_self):
        self.ml_name = ml_name
        self.pyop_m_self = pyop_m_self

    def __repr__(self):
        return ('<built-in method %s of %s object at remote 0x%x>'
                % (self.ml_name,
                   self.pyop_m_self.safe_tp_name(),
                   self.pyop_m_self.as_address())
                )

class PyCFunctionObjectPtr(PyObjectPtr):
    """
    Class wrapping a gdb.Value that's a PyCFunctionObject*
    (see Include/methodobject.h and Objects/methodobject.c)
    """
    _typename = 'PyCFunctionObject'

    def proxyval(self, visited):
        m_ml = self.field('m_ml') # m_ml is a (PyMethodDef*)
        ml_name = m_ml['ml_name'].string()

        pyop_m_self = self.pyop_field('m_self')
        if pyop_m_self.is_null():
            return BuiltInFunctionProxy(ml_name)
        else:
            return BuiltInMethodProxy(ml_name, pyop_m_self)


class PyCodeObjectPtr(PyObjectPtr):
    """
    Class wrapping a gdb.Value that's a PyCodeObject* i.e. a <code> instance
    within the process being debugged.
    """
    _typename = 'PyCodeObject'

    def addr2line(self, addrq):
        '''
        Get the line number for a given bytecode offset

        Analogous to PyCode_Addr2Line; translated from pseudocode in
        Objects/lnotab_notes.txt
        '''
        co_lnotab = self.pyop_field('co_lnotab').proxyval(set())

        # Initialize lineno to co_firstlineno as per PyCode_Addr2Line
        # not 0, as lnotab_notes.txt has it:
        lineno = int_from_int(self.field('co_firstlineno'))

        addr = 0
        for addr_incr, line_incr in zip(co_lnotab[::2], co_lnotab[1::2]):
            addr += ord(addr_incr)
            if addr > addrq:
                return lineno
            lineno += ord(line_incr)
        return lineno


class PyDictObjectPtr(PyObjectPtr):
    """
    Class wrapping a gdb.Value that's a PyDictObject* i.e. a dict instance
    within the process being debugged.
    """
    _typename = 'PyDictObject'

    def iteritems(self):
        '''
        Yields a sequence of (PyObjectPtr key, PyObjectPtr value) pairs,
        analogous to dict.iteritems()
        '''
        keys = self.field('ma_keys')
        values = self.field('ma_values')
        for i in safe_range(keys['dk_size']):
            ep = keys['dk_entries'].address + i
            if long(values):
                pyop_value = PyObjectPtr.from_pyobject_ptr(values[i])
            else:
                pyop_value = PyObjectPtr.from_pyobject_ptr(ep['me_value'])
            if not pyop_value.is_null():
                pyop_key = PyObjectPtr.from_pyobject_ptr(ep['me_key'])
                yield (pyop_key, pyop_value)

    def proxyval(self, visited):
        # Guard against infinite loops:
        if self.as_address() in visited:
            return ProxyAlreadyVisited('{...}')
        visited.add(self.as_address())

        result = {}
        for pyop_key, pyop_value in self.iteritems():
            proxy_key = pyop_key.proxyval(visited)
            proxy_value = pyop_value.proxyval(visited)
            result[proxy_key] = proxy_value
        return result

    def write_repr(self, out, visited):
        # Guard against infinite loops:
        if self.as_address() in visited:
            out.write('{...}')
            return
        visited.add(self.as_address())

        out.write('{')
        first = True
        for pyop_key, pyop_value in self.iteritems():
            if not first:
                out.write(', ')
            first = False
            pyop_key.write_repr(out, visited)
            out.write(': ')
            pyop_value.write_repr(out, visited)
        out.write('}')

class PyListObjectPtr(PyObjectPtr):
    _typename = 'PyListObject'

    def __getitem__(self, i):
        # Get the gdb.Value for the (PyObject*) with the given index:
        field_ob_item = self.field('ob_item')
        return field_ob_item[i]

    def proxyval(self, visited):
        # Guard against infinite loops:
        if self.as_address() in visited:
            return ProxyAlreadyVisited('[...]')
        visited.add(self.as_address())

        result = [PyObjectPtr.from_pyobject_ptr(self[i]).proxyval(visited)
                  for i in safe_range(int_from_int(self.field('ob_size')))]
        return result

    def write_repr(self, out, visited):
        # Guard against infinite loops:
        if self.as_address() in visited:
            out.write('[...]')
            return
        visited.add(self.as_address())

        out.write('[')
        for i in safe_range(int_from_int(self.field('ob_size'))):
            if i > 0:
                out.write(', ')
            element = PyObjectPtr.from_pyobject_ptr(self[i])
            element.write_repr(out, visited)
        out.write(']')

class PyLongObjectPtr(PyObjectPtr):
    _typename = 'PyLongObject'

    def proxyval(self, visited):
        '''
        Python's Include/longobjrep.h has this declaration:
           struct _longobject {
               PyObject_VAR_HEAD
               digit ob_digit[1];
           };

        with this description:
            The absolute value of a number is equal to
                 SUM(for i=0 through abs(ob_size)-1) ob_digit[i] * 2**(SHIFT*i)
            Negative numbers are represented with ob_size < 0;
            zero is represented by ob_size == 0.

        where SHIFT can be either:
            #define PyLong_SHIFT        30
            #define PyLong_SHIFT        15
        '''
        ob_size = long(self.field('ob_size'))
        if ob_size == 0:
            return 0

        ob_digit = self.field('ob_digit')

        if gdb.lookup_type('digit').sizeof == 2:
            SHIFT = 15
        else:
            SHIFT = 30

        digits = [long(ob_digit[i]) * 2**(SHIFT*i)
                  for i in safe_range(abs(ob_size))]
        result = sum(digits)
        if ob_size < 0:
            result = -result
        return result

    def write_repr(self, out, visited):
        # Write this out as a Python 3 int literal, i.e. without the "L" suffix
        proxy = self.proxyval(visited)
        out.write("%s" % proxy)


class PyBoolObjectPtr(PyLongObjectPtr):
    """
    Class wrapping a gdb.Value that's a PyBoolObject* i.e. one of the two
    <bool> instances (Py_True/Py_False) within the process being debugged.
    """
    def proxyval(self, visited):
        if PyLongObjectPtr.proxyval(self, visited):
            return True
        else:
            return False

class PyNoneStructPtr(PyObjectPtr):
    """
    Class wrapping a gdb.Value that's a PyObject* pointing to the
    singleton (we hope) _Py_NoneStruct with ob_type PyNone_Type
    """
    _typename = 'PyObject'

    def proxyval(self, visited):
        return None


class PyFrameObjectPtr(PyObjectPtr):
    _typename = 'PyFrameObject'

    def __init__(self, gdbval, cast_to=None):
        PyObjectPtr.__init__(self, gdbval, cast_to)

        if not self.is_optimized_out():
            self.co = PyCodeObjectPtr.from_pyobject_ptr(self.field('f_code'))
            self.co_name = self.co.pyop_field('co_name')
            self.co_filename = self.co.pyop_field('co_filename')

            self.f_lineno = int_from_int(self.field('f_lineno'))
            self.f_lasti = int_from_int(self.field('f_lasti'))
            self.co_nlocals = int_from_int(self.co.field('co_nlocals'))
            self.co_varnames = PyTupleObjectPtr.from_pyobject_ptr(self.co.field('co_varnames'))

    def iter_locals(self):
        '''
        Yield a sequence of (name,value) pairs of PyObjectPtr instances, for
        the local variables of this frame
        '''
        if self.is_optimized_out():
            return

        f_localsplus = self.field('f_localsplus')
        for i in safe_range(self.co_nlocals):
            pyop_value = PyObjectPtr.from_pyobject_ptr(f_localsplus[i])
            if not pyop_value.is_null():
                pyop_name = PyObjectPtr.from_pyobject_ptr(self.co_varnames[i])
                yield (pyop_name, pyop_value)

    def iter_globals(self):
        '''
        Yield a sequence of (name,value) pairs of PyObjectPtr instances, for
        the global variables of this frame
        '''
        if self.is_optimized_out():
            return ()

        pyop_globals = self.pyop_field('f_globals')
        return pyop_globals.iteritems()

    def iter_builtins(self):
        '''
        Yield a sequence of (name,value) pairs of PyObjectPtr instances, for
        the builtin variables
        '''
        if self.is_optimized_out():
            return ()

        pyop_builtins = self.pyop_field('f_builtins')
        return pyop_builtins.iteritems()

    def get_var_by_name(self, name):
        '''
        Look for the named local variable, returning a (PyObjectPtr, scope) pair
        where scope is a string 'local', 'global', 'builtin'

        If not found, return (None, None)
        '''
        for pyop_name, pyop_value in self.iter_locals():
            if name == pyop_name.proxyval(set()):
                return pyop_value, 'local'
        for pyop_name, pyop_value in self.iter_globals():
            if name == pyop_name.proxyval(set()):
                return pyop_value, 'global'
        for pyop_name, pyop_value in self.iter_builtins():
            if name == pyop_name.proxyval(set()):
                return pyop_value, 'builtin'
        return None, None

    def filename(self):
        '''Get the path of the current Python source file, as a string'''
        if self.is_optimized_out():
            return '(frame information optimized out)'
        return self.co_filename.proxyval(set())

    def current_line_num(self):
        '''Get current line number as an integer (1-based)

        Translated from PyFrame_GetLineNumber and PyCode_Addr2Line

        See Objects/lnotab_notes.txt
        '''
        if self.is_optimized_out():
            return None
        f_trace = self.field('f_trace')
        if long(f_trace) != 0:
            # we have a non-NULL f_trace:
            return self.f_lineno
        else:
            #try:
            return self.co.addr2line(self.f_lasti)
            #except ValueError:
            #    return self.f_lineno

    def current_line(self):
        '''Get the text of the current source line as a string, with a trailing
        newline character'''
        if self.is_optimized_out():
            return '(frame information optimized out)'
        filename = self.filename()
        try:
            f = open(os_fsencode(filename), 'r')
        except IOError:
            return None
        with f:
            all_lines = f.readlines()
            # Convert from 1-based current_line_num to 0-based list offset:
            return all_lines[self.current_line_num()-1]

    def write_repr(self, out, visited):
        if self.is_optimized_out():
            out.write('(frame information optimized out)')
            return
        out.write('Frame 0x%x, for file %s, line %i, in %s ('
                  % (self.as_address(),
                     self.co_filename.proxyval(visited),
                     self.current_line_num(),
                     self.co_name.proxyval(visited)))
        first = True
        for pyop_name, pyop_value in self.iter_locals():
            if not first:
                out.write(', ')
            first = False

            out.write(pyop_name.proxyval(visited))
            out.write('=')
            pyop_value.write_repr(out, visited)

        out.write(')')

    def print_traceback(self):
        if self.is_optimized_out():
            sys.stdout.write('  (frame information optimized out)\n')
            return
        visited = set()
        sys.stdout.write('  File "%s", line %i, in %s\n'
                  % (self.co_filename.proxyval(visited),
                     self.current_line_num(),
                     self.co_name.proxyval(visited)))

class PySetObjectPtr(PyObjectPtr):
    _typename = 'PySetObject'

    @classmethod
    def _dummy_key(self):
        return gdb.lookup_global_symbol('_PySet_Dummy').value()

    def __iter__(self):
        dummy_ptr = self._dummy_key()
        table = self.field('table')
        for i in safe_range(self.field('mask') + 1):
            setentry = table[i]
            key = setentry['key']
            if key != 0 and key != dummy_ptr:
                yield PyObjectPtr.from_pyobject_ptr(key)

    def proxyval(self, visited):
        # Guard against infinite loops:
        if self.as_address() in visited:
            return ProxyAlreadyVisited('%s(...)' % self.safe_tp_name())
        visited.add(self.as_address())

        members = (key.proxyval(visited) for key in self)
        if self.safe_tp_name() == 'frozenset':
            return frozenset(members)
        else:
            return set(members)

    def write_repr(self, out, visited):
        # Emulate Python 3's set_repr
        tp_name = self.safe_tp_name()

        # Guard against infinite loops:
        if self.as_address() in visited:
            out.write('(...)')
            return
        visited.add(self.as_address())

        # Python 3's set_repr special-cases the empty set:
        if not self.field('used'):
            out.write(tp_name)
            out.write('()')
            return

        # Python 3 uses {} for set literals:
        if tp_name != 'set':
            out.write(tp_name)
            out.write('(')

        out.write('{')
        first = True
        for key in self:
            if not first:
                out.write(', ')
            first = False
            key.write_repr(out, visited)
        out.write('}')

        if tp_name != 'set':
            out.write(')')


class PyBytesObjectPtr(PyObjectPtr):
    _typename = 'PyBytesObject'

    def __str__(self):
        field_ob_size = self.field('ob_size')
        field_ob_sval = self.field('ob_sval')
        char_ptr = field_ob_sval.address.cast(_type_unsigned_char_ptr)
        return ''.join([chr(char_ptr[i]) for i in safe_range(field_ob_size)])

    def proxyval(self, visited):
        return str(self)

    def write_repr(self, out, visited):
        # Write this out as a Python 3 bytes literal, i.e. with a "b" prefix

        # Get a PyStringObject* within the Python 2 gdb process:
        proxy = self.proxyval(visited)

        # Transliteration of Python 3's Objects/bytesobject.c:PyBytes_Repr
        # to Python 2 code:
        quote = "'"
        if "'" in proxy and not '"' in proxy:
            quote = '"'
        out.write('b')
        out.write(quote)
        for byte in proxy:
            if byte == quote or byte == '\\':
                out.write('\\')
                out.write(byte)
            elif byte == '\t':
                out.write('\\t')
            elif byte == '\n':
                out.write('\\n')
            elif byte == '\r':
                out.write('\\r')
            elif byte < ' ' or ord(byte) >= 0x7f:
                out.write('\\x')
                out.write(hexdigits[(ord(byte) & 0xf0) >> 4])
                out.write(hexdigits[ord(byte) & 0xf])
            else:
                out.write(byte)
        out.write(quote)

class PyTupleObjectPtr(PyObjectPtr):
    _typename = 'PyTupleObject'

    def __getitem__(self, i):
        # Get the gdb.Value for the (PyObject*) with the given index:
        field_ob_item = self.field('ob_item')
        return field_ob_item[i]

    def proxyval(self, visited):
        # Guard against infinite loops:
        if self.as_address() in visited:
            return ProxyAlreadyVisited('(...)')
        visited.add(self.as_address())

        result = tuple([PyObjectPtr.from_pyobject_ptr(self[i]).proxyval(visited)
                        for i in safe_range(int_from_int(self.field('ob_size')))])
        return result

    def write_repr(self, out, visited):
        # Guard against infinite loops:
        if self.as_address() in visited:
            out.write('(...)')
            return
        visited.add(self.as_address())

        out.write('(')
        for i in safe_range(int_from_int(self.field('ob_size'))):
            if i > 0:
                out.write(', ')
            element = PyObjectPtr.from_pyobject_ptr(self[i])
            element.write_repr(out, visited)
        if self.field('ob_size') == 1:
            out.write(',)')
        else:
            out.write(')')

class PyTypeObjectPtr(PyObjectPtr):
    _typename = 'PyTypeObject'


def _unichr_is_printable(char):
    # Logic adapted from Python 3's Tools/unicode/makeunicodedata.py
    if char == u" ":
        return True
    import unicodedata
    return unicodedata.category(char) not in ("C", "Z")

if sys.maxunicode >= 0x10000:
    _unichr = unichr
else:
    # Needed for proper surrogate support if sizeof(Py_UNICODE) is 2 in gdb
    def _unichr(x):
        if x < 0x10000:
            return unichr(x)
        x -= 0x10000
        ch1 = 0xD800 | (x >> 10)
        ch2 = 0xDC00 | (x & 0x3FF)
        return unichr(ch1) + unichr(ch2)


class PyUnicodeObjectPtr(PyObjectPtr):
    _typename = 'PyUnicodeObject'

    def char_width(self):
        _type_Py_UNICODE = gdb.lookup_type('Py_UNICODE')
        return _type_Py_UNICODE.sizeof

    def proxyval(self, visited):
        global _is_pep393
        if _is_pep393 is None:
            fields = gdb.lookup_type('PyUnicodeObject').target().fields()
            _is_pep393 = 'data' in [f.name for f in fields]
        if _is_pep393:
            # Python 3.3 and newer
            may_have_surrogates = False
            compact = self.field('_base')
            ascii = compact['_base']
            state = ascii['state']
            is_compact_ascii = (int(state['ascii']) and int(state['compact']))
            if not int(state['ready']):
                # string is not ready
                field_length = long(compact['wstr_length'])
                may_have_surrogates = True
                field_str = ascii['wstr']
            else:
                field_length = long(ascii['length'])
                if is_compact_ascii:
                    field_str = ascii.address + 1
                elif int(state['compact']):
                    field_str = compact.address + 1
                else:
                    field_str = self.field('data')['any']
                repr_kind = int(state['kind'])
                if repr_kind == 1:
                    field_str = field_str.cast(_type_unsigned_char_ptr)
                elif repr_kind == 2:
                    field_str = field_str.cast(_type_unsigned_short_ptr)
                elif repr_kind == 4:
                    field_str = field_str.cast(_type_unsigned_int_ptr)
        else:
            # Python 3.2 and earlier
            field_length = long(self.field('length'))
            field_str = self.field('str')
            may_have_surrogates = self.char_width() == 2

        # Gather a list of ints from the Py_UNICODE array; these are either
        # UCS-1, UCS-2 or UCS-4 code points:
        if not may_have_surrogates:
            Py_UNICODEs = [int(field_str[i]) for i in safe_range(field_length)]
        else:
            # A more elaborate routine if sizeof(Py_UNICODE) is 2 in the
            # inferior process: we must join surrogate pairs.
            Py_UNICODEs = []
            i = 0
            limit = safety_limit(field_length)
            while i < limit:
                ucs = int(field_str[i])
                i += 1
                if ucs < 0xD800 or ucs >= 0xDC00 or i == field_length:
                    Py_UNICODEs.append(ucs)
                    continue
                # This could be a surrogate pair.
                ucs2 = int(field_str[i])
                if ucs2 < 0xDC00 or ucs2 > 0xDFFF:
                    continue
                code = (ucs & 0x03FF) << 10
                code |= ucs2 & 0x03FF
                code += 0x00010000
                Py_UNICODEs.append(code)
                i += 1

        # Convert the int code points to unicode characters, and generate a
        # local unicode instance.
        # This splits surrogate pairs if sizeof(Py_UNICODE) is 2 here (in gdb).
        result = u''.join([
            (_unichr(ucs) if ucs <= 0x10ffff else '\ufffd')
            for ucs in Py_UNICODEs])
        return result

    def write_repr(self, out, visited):
        # Write this out as a Python 3 str literal, i.e. without a "u" prefix

        # Get a PyUnicodeObject* within the Python 2 gdb process:
        proxy = self.proxyval(visited)

        # Transliteration of Python 3's Object/unicodeobject.c:unicode_repr
        # to Python 2:
        if "'" in proxy and '"' not in proxy:
            quote = '"'
        else:
            quote = "'"
        out.write(quote)

        i = 0
        while i < len(proxy):
            ch = proxy[i]
            i += 1

            # Escape quotes and backslashes
            if ch == quote or ch == '\\':
                out.write('\\')
                out.write(ch)

            #  Map special whitespace to '\t', \n', '\r'
            elif ch == '\t':
                out.write('\\t')
            elif ch == '\n':
                out.write('\\n')
            elif ch == '\r':
                out.write('\\r')

            # Map non-printable US ASCII to '\xhh' */
            elif ch < ' ' or ch == 0x7F:
                out.write('\\x')
                out.write(hexdigits[(ord(ch) >> 4) & 0x000F])
                out.write(hexdigits[ord(ch) & 0x000F])

            # Copy ASCII characters as-is
            elif ord(ch) < 0x7F:
                out.write(ch)

            # Non-ASCII characters
            else:
                ucs = ch
                ch2 = None
                if sys.maxunicode < 0x10000:
                    # If sizeof(Py_UNICODE) is 2 here (in gdb), join
                    # surrogate pairs before calling _unichr_is_printable.
                    if (i < len(proxy)
                    and 0xD800 <= ord(ch) < 0xDC00 \
                    and 0xDC00 <= ord(proxy[i]) <= 0xDFFF):
                        ch2 = proxy[i]
                        ucs = ch + ch2
                        i += 1

                # Unfortuately, Python 2's unicode type doesn't seem
                # to expose the "isprintable" method
                printable = _unichr_is_printable(ucs)
                if printable:
                    try:
                        ucs.encode(ENCODING)
                    except UnicodeEncodeError:
                        printable = False

                # Map Unicode whitespace and control characters
                # (categories Z* and C* except ASCII space)
                if not printable:
                    if ch2 is not None:
                        # Match Python 3's representation of non-printable
                        # wide characters.
                        code = (ord(ch) & 0x03FF) << 10
                        code |= ord(ch2) & 0x03FF
                        code += 0x00010000
                    else:
                        code = ord(ucs)

                    # Map 8-bit characters to '\\xhh'
                    if code <= 0xff:
                        out.write('\\x')
                        out.write(hexdigits[(code >> 4) & 0x000F])
                        out.write(hexdigits[code & 0x000F])
                    # Map 21-bit characters to '\U00xxxxxx'
                    elif code >= 0x10000:
                        out.write('\\U')
                        out.write(hexdigits[(code >> 28) & 0x0000000F])
                        out.write(hexdigits[(code >> 24) & 0x0000000F])
                        out.write(hexdigits[(code >> 20) & 0x0000000F])
                        out.write(hexdigits[(code >> 16) & 0x0000000F])
                        out.write(hexdigits[(code >> 12) & 0x0000000F])
                        out.write(hexdigits[(code >> 8) & 0x0000000F])
                        out.write(hexdigits[(code >> 4) & 0x0000000F])
                        out.write(hexdigits[code & 0x0000000F])
                    # Map 16-bit characters to '\uxxxx'
                    else:
                        out.write('\\u')
                        out.write(hexdigits[(code >> 12) & 0x000F])
                        out.write(hexdigits[(code >> 8) & 0x000F])
                        out.write(hexdigits[(code >> 4) & 0x000F])
                        out.write(hexdigits[code & 0x000F])
                else:
                    # Copy characters as-is
                    out.write(ch)
                    if ch2 is not None:
                        out.write(ch2)

        out.write(quote)




def int_from_int(gdbval):
    return int(str(gdbval))


def stringify(val):
    # TODO: repr() puts everything on one line; pformat can be nicer, but
    # can lead to v.long results; this function isolates the choice
    if True:
        return repr(val)
    else:
        from pprint import pformat
        return pformat(val)


class PyObjectPtrPrinter:
    "Prints a (PyObject*)"

    def __init__ (self, gdbval):
        self.gdbval = gdbval

    def to_string (self):
        pyop = PyObjectPtr.from_pyobject_ptr(self.gdbval)
        if True:
            return pyop.get_truncated_repr(MAX_OUTPUT_LEN)
        else:
            # Generate full proxy value then stringify it.
            # Doing so could be expensive
            proxyval = pyop.proxyval(set())
            return stringify(proxyval)

def pretty_printer_lookup(gdbval):
    type = gdbval.type.unqualified()
    if type.code == gdb.TYPE_CODE_PTR:
        type = type.target().unqualified()
        t = str(type)
        if t in ("PyObject", "PyFrameObject", "PyUnicodeObject"):
            return PyObjectPtrPrinter(gdbval)

"""
During development, I've been manually invoking the code in this way:
(gdb) python

import sys
sys.path.append('/home/david/coding/python-gdb')
import libpython
end

then reloading it after each edit like this:
(gdb) python reload(libpython)

The following code should ensure that the prettyprinter is registered
if the code is autoloaded by gdb when visiting libpython.so, provided
that this python file is installed to the same path as the library (or its
.debug file) plus a "-gdb.py" suffix, e.g:
  /usr/lib/libpython2.6.so.1.0-gdb.py
  /usr/lib/debug/usr/lib/libpython2.6.so.1.0.debug-gdb.py
"""
def register (obj):
    if obj is None:
        obj = gdb

    # Wire up the pretty-printer
    obj.pretty_printers.append(pretty_printer_lookup)

register (gdb.current_objfile ())



# Unfortunately, the exact API exposed by the gdb module varies somewhat
# from build to build
# See http://bugs.python.org/issue8279?#msg102276

class Frame(object):
    '''
    Wrapper for gdb.Frame, adding various methods
    '''
    def __init__(self, gdbframe):
        self._gdbframe = gdbframe

    def older(self):
        older = self._gdbframe.older()
        if older:
            return Frame(older)
        else:
            return None

    def newer(self):
        newer = self._gdbframe.newer()
        if newer:
            return Frame(newer)
        else:
            return None

    def select(self):
        '''If supported, select this frame and return True; return False if unsupported

        Not all builds have a gdb.Frame.select method; seems to be present on Fedora 12
        onwards, but absent on Ubuntu buildbot'''
        if not hasattr(self._gdbframe, 'select'):
            print ('Unable to select frame: '
                   'this build of gdb does not expose a gdb.Frame.select method')
            return False
        self._gdbframe.select()
        return True

    def get_index(self):
        '''Calculate index of frame, starting at 0 for the newest frame within
        this thread'''
        index = 0
        # Go down until you reach the newest frame:
        iter_frame = self
        while iter_frame.newer():
            index += 1
            iter_frame = iter_frame.newer()
        return index

    # We divide frames into:
    #   - "python frames":
    #       - "bytecode frames" i.e. PyEval_EvalFrameEx
    #       - "other python frames": things that are of interest from a python
    #         POV, but aren't bytecode (e.g. GC, GIL)
    #   - everything else

    def is_python_frame(self):
        '''Is this a PyEval_EvalFrameEx frame, or some other important
        frame? (see is_other_python_frame for what "important" means in this
        context)'''
        if self.is_evalframeex():
            return True
        if self.is_other_python_frame():
            return True
        return False

    def is_evalframeex(self):
        '''Is this a PyEval_EvalFrameEx frame?'''
        if self._gdbframe.name() == 'PyEval_EvalFrameEx':
            '''
            I believe we also need to filter on the inline
            struct frame_id.inline_depth, only regarding frames with
            an inline depth of 0 as actually being this function

            So we reject those with type gdb.INLINE_FRAME
            '''
            if self._gdbframe.type() == gdb.NORMAL_FRAME:
                # We have a PyEval_EvalFrameEx frame:
                return True

        return False

    def is_other_python_frame(self):
        '''Is this frame worth displaying in python backtraces?
        Examples:
          - waiting on the GIL
          - garbage-collecting
          - within a CFunction
         If it is, return a descriptive string
         For other frames, return False
         '''
        if self.is_waiting_for_gil():
            return 'Waiting for the GIL'
        elif self.is_gc_collect():
            return 'Garbage-collecting'
        else:
            # Detect invocations of PyCFunction instances:
            older = self.older()
            if older and older._gdbframe.name() == 'PyCFunction_Call':
                # Within that frame:
                #   "func" is the local containing the PyObject* of the
                # PyCFunctionObject instance
                #   "f" is the same value, but cast to (PyCFunctionObject*)
                #   "self" is the (PyObject*) of the 'self'
                try:
                    # Use the prettyprinter for the func:
                    func = older._gdbframe.read_var('func')
                    return str(func)
                except RuntimeError:
                    return 'PyCFunction invocation (unable to read "func")'

        # This frame isn't worth reporting:
        return False

    def is_waiting_for_gil(self):
        '''Is this frame waiting on the GIL?'''
        # This assumes the _POSIX_THREADS version of Python/ceval_gil.h:
        name = self._gdbframe.name()
        if name:
            return 'pthread_cond_timedwait' in name

    def is_gc_collect(self):
        '''Is this frame "collect" within the garbage-collector?'''
        return self._gdbframe.name() == 'collect'

    def get_pyop(self):
        try:
            f = self._gdbframe.read_var('f')
            frame = PyFrameObjectPtr.from_pyobject_ptr(f)
            if not frame.is_optimized_out():
                return frame
            # gdb is unable to get the "f" argument of PyEval_EvalFrameEx()
            # because it was "optimized out". Try to get "f" from the frame
            # of the caller, PyEval_EvalCodeEx().
            orig_frame = frame
            caller = self._gdbframe.older()
            if caller:
                f = caller.read_var('f')
                frame = PyFrameObjectPtr.from_pyobject_ptr(f)
                if not frame.is_optimized_out():
                    return frame
            return orig_frame
        except ValueError:
            return None

    @classmethod
    def get_selected_frame(cls):
        _gdbframe = gdb.selected_frame()
        if _gdbframe:
            return Frame(_gdbframe)
        return None

    @classmethod
    def get_selected_python_frame(cls):
        '''Try to obtain the Frame for the python-related code in the selected
        frame, or None'''
        frame = cls.get_selected_frame()

        while frame:
            if frame.is_python_frame():
                return frame
            frame = frame.older()

        # Not found:
        return None

    @classmethod
    def get_selected_bytecode_frame(cls):
        '''Try to obtain the Frame for the python bytecode interpreter in the
        selected GDB frame, or None'''
        frame = cls.get_selected_frame()

        while frame:
            if frame.is_evalframeex():
                return frame
            frame = frame.older()

        # Not found:
        return None

    def print_summary(self):
        if self.is_evalframeex():
            pyop = self.get_pyop()
            if pyop:
                line = pyop.get_truncated_repr(MAX_OUTPUT_LEN)
                write_unicode(sys.stdout, '#%i %s\n' % (self.get_index(), line))
                if not pyop.is_optimized_out():
                    line = pyop.current_line()
                    if line is not None:
                        sys.stdout.write('    %s\n' % line.strip())
            else:
                sys.stdout.write('#%i (unable to read python frame information)\n' % self.get_index())
        else:
            info = self.is_other_python_frame()
            if info:
                sys.stdout.write('#%i %s\n' % (self.get_index(), info))
            else:
                sys.stdout.write('#%i\n' % self.get_index())

    def print_traceback(self):
        if self.is_evalframeex():
            pyop = self.get_pyop()
            if pyop:
                pyop.print_traceback()
                if not pyop.is_optimized_out():
                    line = pyop.current_line()
                    if line is not None:
                        sys.stdout.write('    %s\n' % line.strip())
            else:
                sys.stdout.write('  (unable to read python frame information)\n')
        else:
            info = self.is_other_python_frame()
            if info:
                sys.stdout.write('  %s\n' % info)
            else:
                sys.stdout.write('  (not a python frame)\n')

class PyList(gdb.Command):
    '''List the current Python source code, if any

    Use
       py-list START
    to list at a different line number within the python source.

    Use
       py-list START, END
    to list a specific range of lines within the python source.
    '''

    def __init__(self):
        gdb.Command.__init__ (self,
                              "py-list",
                              gdb.COMMAND_FILES,
                              gdb.COMPLETE_NONE)


    def invoke(self, args, from_tty):
        import re

        start = None
        end = None

        m = re.match(r'\s*(\d+)\s*', args)
        if m:
            start = int(m.group(0))
            end = start + 10

        m = re.match(r'\s*(\d+)\s*,\s*(\d+)\s*', args)
        if m:
            start, end = map(int, m.groups())

        # py-list requires an actual PyEval_EvalFrameEx frame:
        frame = Frame.get_selected_bytecode_frame()
        if not frame:
            print('Unable to locate gdb frame for python bytecode interpreter')
            return

        pyop = frame.get_pyop()
        if not pyop or pyop.is_optimized_out():
            print('Unable to read information on python frame')
            return

        filename = pyop.filename()
        lineno = pyop.current_line_num()

        if start is None:
            start = lineno - 5
            end = lineno + 5

        if start<1:
            start = 1

        try:
            f = open(os_fsencode(filename), 'r')
        except IOError as err:
            sys.stdout.write('Unable to open %s: %s\n'
                             % (filename, err))
            return
        with f:
            all_lines = f.readlines()
            # start and end are 1-based, all_lines is 0-based;
            # so [start-1:end] as a python slice gives us [start, end] as a
            # closed interval
            for i, line in enumerate(all_lines[start-1:end]):
                linestr = str(i+start)
                # Highlight current line:
                if i + start == lineno:
                    linestr = '>' + linestr
                sys.stdout.write('%4s    %s' % (linestr, line))


# ...and register the command:
PyList()

def move_in_stack(move_up):
    '''Move up or down the stack (for the py-up/py-down command)'''
    frame = Frame.get_selected_python_frame()
    while frame:
        if move_up:
            iter_frame = frame.older()
        else:
            iter_frame = frame.newer()

        if not iter_frame:
            break

        if iter_frame.is_python_frame():
            # Result:
            if iter_frame.select():
                iter_frame.print_summary()
            return

        frame = iter_frame

    if move_up:
        print('Unable to find an older python frame')
    else:
        print('Unable to find a newer python frame')

class PyUp(gdb.Command):
    'Select and print the python stack frame that called this one (if any)'
    def __init__(self):
        gdb.Command.__init__ (self,
                              "py-up",
                              gdb.COMMAND_STACK,
                              gdb.COMPLETE_NONE)


    def invoke(self, args, from_tty):
        move_in_stack(move_up=True)

class PyDown(gdb.Command):
    'Select and print the python stack frame called by this one (if any)'
    def __init__(self):
        gdb.Command.__init__ (self,
                              "py-down",
                              gdb.COMMAND_STACK,
                              gdb.COMPLETE_NONE)


    def invoke(self, args, from_tty):
        move_in_stack(move_up=False)

# Not all builds of gdb have gdb.Frame.select
if hasattr(gdb.Frame, 'select'):
    PyUp()
    PyDown()

class PyBacktraceFull(gdb.Command):
    'Display the current python frame and all the frames within its call stack (if any)'
    def __init__(self):
        gdb.Command.__init__ (self,
                              "py-bt-full",
                              gdb.COMMAND_STACK,
                              gdb.COMPLETE_NONE)


    def invoke(self, args, from_tty):
        frame = Frame.get_selected_python_frame()
        while frame:
            if frame.is_python_frame():
                frame.print_summary()
            frame = frame.older()

PyBacktraceFull()

class PyBacktrace(gdb.Command):
    'Display the current python frame and all the frames within its call stack (if any)'
    def __init__(self):
        gdb.Command.__init__ (self,
                              "py-bt",
                              gdb.COMMAND_STACK,
                              gdb.COMPLETE_NONE)


    def invoke(self, args, from_tty):
        sys.stdout.write('Traceback (most recent call first):\n')
        frame = Frame.get_selected_python_frame()
        while frame:
            if frame.is_python_frame():
                frame.print_traceback()
            frame = frame.older()

PyBacktrace()

class PyPrint(gdb.Command):
    'Look up the given python variable name, and print it'
    def __init__(self):
        gdb.Command.__init__ (self,
                              "py-print",
                              gdb.COMMAND_DATA,
                              gdb.COMPLETE_NONE)


    def invoke(self, args, from_tty):
        name = str(args)

        frame = Frame.get_selected_python_frame()
        if not frame:
            print('Unable to locate python frame')
            return

        pyop_frame = frame.get_pyop()
        if not pyop_frame:
            print('Unable to read information on python frame')
            return

        pyop_var, scope = pyop_frame.get_var_by_name(name)

        if pyop_var:
            print('%s %r = %s'
                   % (scope,
                      name,
                      pyop_var.get_truncated_repr(MAX_OUTPUT_LEN)))
        else:
            print('%r not found' % name)

PyPrint()

class PyLocals(gdb.Command):
    'Look up the given python variable name, and print it'
    def __init__(self):
        gdb.Command.__init__ (self,
                              "py-locals",
                              gdb.COMMAND_DATA,
                              gdb.COMPLETE_NONE)


    def invoke(self, args, from_tty):
        name = str(args)

        frame = Frame.get_selected_python_frame()
        if not frame:
            print('Unable to locate python frame')
            return

        pyop_frame = frame.get_pyop()
        if not pyop_frame:
            print('Unable to read information on python frame')
            return

        for pyop_name, pyop_value in pyop_frame.iter_locals():
            print('%s = %s'
                   % (pyop_name.proxyval(set()),
                      pyop_value.get_truncated_repr(MAX_OUTPUT_LEN)))

PyLocals()<|MERGE_RESOLUTION|>--- conflicted
+++ resolved
@@ -116,11 +116,7 @@
 
 try:
     os_fsencode = os.fsencode
-<<<<<<< HEAD
-except ImportError:
-=======
 except AttributeError:
->>>>>>> 23828f6d
     def os_fsencode(filename):
         if not isinstance(filename, unicode):
             return filename
