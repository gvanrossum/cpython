#include <stdbool.h>

#include "Python.h"
#include "code.h"
#include "opcode.h"
#include "structmember.h"         // PyMemberDef
#include "pycore_code.h"          // _PyOpcache
#include "pycore_interp.h"        // PyInterpreterState.co_extra_freefuncs
#include "pycore_pystate.h"       // _PyInterpreterState_GET()
#include "pycore_tuple.h"         // _PyTuple_ITEMS()
#include "clinic/codeobject.c.h"


/******************
 * generic helpers
 ******************/

/* all_name_chars(s): true iff s matches [a-zA-Z0-9_]* */
static int
all_name_chars(PyObject *o)
{
    const unsigned char *s, *e;

    if (!PyUnicode_IS_ASCII(o))
        return 0;

    s = PyUnicode_1BYTE_DATA(o);
    e = s + PyUnicode_GET_LENGTH(o);
    for (; s != e; s++) {
        if (!Py_ISALNUM(*s) && *s != '_')
            return 0;
    }
    return 1;
}

static int
intern_strings(PyObject *tuple)
{
    Py_ssize_t i;

    for (i = PyTuple_GET_SIZE(tuple); --i >= 0; ) {
        PyObject *v = PyTuple_GET_ITEM(tuple, i);
        if (v == NULL || !PyUnicode_CheckExact(v)) {
            PyErr_SetString(PyExc_SystemError,
                            "non-string found in code slot");
            return -1;
        }
        PyUnicode_InternInPlace(&_PyTuple_ITEMS(tuple)[i]);
    }
    return 0;
}

/* Intern selected string constants */
static int
intern_string_constants(PyObject *tuple, int *modified)
{
    for (Py_ssize_t i = PyTuple_GET_SIZE(tuple); --i >= 0; ) {
        PyObject *v = PyTuple_GET_ITEM(tuple, i);
        if (v == NULL) {
            continue;
        }
        if (PyUnicode_CheckExact(v)) {
            if (PyUnicode_READY(v) == -1) {
                return -1;
            }

            if (all_name_chars(v)) {
                PyObject *w = v;
                PyUnicode_InternInPlace(&v);
                if (w != v) {
                    PyTuple_SET_ITEM(tuple, i, v);
                    if (modified) {
                        *modified = 1;
                    }
                }
            }
        }
        else if (PyTuple_CheckExact(v)) {
            if (intern_string_constants(v, NULL) < 0) {
                return -1;
            }
        }
        else if (PyFrozenSet_CheckExact(v)) {
            PyObject *w = v;
            PyObject *tmp = PySequence_Tuple(v);
            if (tmp == NULL) {
                return -1;
            }
            int tmp_modified = 0;
            if (intern_string_constants(tmp, &tmp_modified) < 0) {
                Py_DECREF(tmp);
                return -1;
            }
            if (tmp_modified) {
                v = PyFrozenSet_New(tmp);
                if (v == NULL) {
                    Py_DECREF(tmp);
                    return -1;
                }

                PyTuple_SET_ITEM(tuple, i, v);
                Py_DECREF(w);
                if (modified) {
                    *modified = 1;
                }
            }
            Py_DECREF(tmp);
        }
    }
    return 0;
}

/* Return a shallow copy of a tuple that is
   guaranteed to contain exact strings, by converting string subclasses
   to exact strings and complaining if a non-string is found. */
static PyObject*
validate_and_copy_tuple(PyObject *tup)
{
    PyObject *newtuple;
    PyObject *item;
    Py_ssize_t i, len;

    len = PyTuple_GET_SIZE(tup);
    newtuple = PyTuple_New(len);
    if (newtuple == NULL)
        return NULL;

    for (i = 0; i < len; i++) {
        item = PyTuple_GET_ITEM(tup, i);
        if (PyUnicode_CheckExact(item)) {
            Py_INCREF(item);
        }
        else if (!PyUnicode_Check(item)) {
            PyErr_Format(
                PyExc_TypeError,
                "name tuples must contain only "
                "strings, not '%.500s'",
                Py_TYPE(item)->tp_name);
            Py_DECREF(newtuple);
            return NULL;
        }
        else {
            item = _PyUnicode_Copy(item);
            if (item == NULL) {
                Py_DECREF(newtuple);
                return NULL;
            }
        }
        PyTuple_SET_ITEM(newtuple, i, item);
    }

    return newtuple;
}


/******************
 * _PyCode_New()
 ******************/

// This is also used in compile.c.
void
_Py_set_localsplus_info(int offset, PyObject *name, _PyLocals_Kind kind,
                        PyObject *names, PyObject *kinds)
{
    Py_INCREF(name);
    PyTuple_SET_ITEM(names, offset, name);
    _PyLocals_SetKind(kinds, offset, kind);
}

static void
get_localsplus_counts(PyObject *names, PyObject *kinds,
                      int *pnlocals, int *pnplaincellvars, int *pncellvars,
                      int *pnfreevars)
{
    int nlocals = 0;
    int nplaincellvars = 0;
    int ncellvars = 0;
    int nfreevars = 0;
    Py_ssize_t nlocalsplus = PyTuple_GET_SIZE(names);
    for (int i = 0; i < nlocalsplus; i++) {
        _PyLocals_Kind kind = _PyLocals_GetKind(kinds, i);
        if (kind & CO_FAST_LOCAL) {
            nlocals += 1;
            if (kind & CO_FAST_CELL) {
                ncellvars += 1;
            }
        }
        else if (kind & CO_FAST_CELL) {
            ncellvars += 1;
            nplaincellvars += 1;
        }
        else if (kind & CO_FAST_FREE) {
            nfreevars += 1;
        }
    }
    if (pnlocals != NULL) {
        *pnlocals = nlocals;
    }
    if (pnplaincellvars != NULL) {
        *pnplaincellvars = nplaincellvars;
    }
    if (pncellvars != NULL) {
        *pncellvars = ncellvars;
    }
    if (pnfreevars != NULL) {
        *pnfreevars = nfreevars;
    }
}

static PyObject *
get_localsplus_names(PyCodeObject *co, _PyLocals_Kind kind, int num)
{
    PyObject *names = PyTuple_New(num);
    if (names == NULL) {
        return NULL;
    }
    int index = 0;
    for (int offset = 0; offset < co->co_nlocalsplus; offset++) {
        _PyLocals_Kind k = _PyLocals_GetKind(co->co_localspluskinds, offset);
        if ((k & kind) == 0) {
            continue;
        }
        assert(index < num);
        PyObject *name = PyTuple_GET_ITEM(co->co_localsplusnames, offset);
        Py_INCREF(name);
        PyTuple_SET_ITEM(names, index, name);
        index += 1;
    }
    assert(index == num);
    return names;
}

int
_PyCode_Validate(struct _PyCodeConstructor *con)
{
    /* Check argument types */
    if (con->argcount < con->posonlyargcount || con->posonlyargcount < 0 ||
        con->kwonlyargcount < 0 ||
        con->stacksize < 0 || con->flags < 0 ||
        con->code == NULL || !PyBytes_Check(con->code) ||
        con->consts == NULL || !PyTuple_Check(con->consts) ||
        con->names == NULL || !PyTuple_Check(con->names) ||
        con->localsplusnames == NULL || !PyTuple_Check(con->localsplusnames) ||
        con->localspluskinds == NULL || !PyBytes_Check(con->localspluskinds) ||
        PyTuple_GET_SIZE(con->localsplusnames)
            != PyBytes_GET_SIZE(con->localspluskinds) ||
        con->name == NULL || !PyUnicode_Check(con->name) ||
        con->filename == NULL || !PyUnicode_Check(con->filename) ||
        con->linetable == NULL || !PyBytes_Check(con->linetable) ||
        con->exceptiontable == NULL || !PyBytes_Check(con->exceptiontable)
        ) {
        PyErr_BadInternalCall();
        return -1;
    }

    /* Make sure that code is indexable with an int, this is
       a long running assumption in ceval.c and many parts of
       the interpreter. */
    if (PyBytes_GET_SIZE(con->code) > INT_MAX) {
        PyErr_SetString(PyExc_OverflowError,
                        "code: co_code larger than INT_MAX");
        return -1;
    }
    if (PyBytes_GET_SIZE(con->code) % sizeof(_Py_CODEUNIT) != 0 ||
        !_Py_IS_ALIGNED(PyBytes_AS_STRING(con->code), sizeof(_Py_CODEUNIT))
        ) {
        PyErr_SetString(PyExc_ValueError, "code: co_code is malformed");
        return -1;
    }

    /* Ensure that the co_varnames has enough names to cover the arg counts.
     * Note that totalargs = nlocals - nplainlocals.  We check nplainlocals
     * here to avoid the possibility of overflow (however remote). */
    int nlocals;
    get_localsplus_counts(con->localsplusnames, con->localspluskinds,
                          &nlocals, NULL, NULL, NULL);
    int nplainlocals = nlocals -
                       con->argcount -
                       con->kwonlyargcount -
                       ((con->flags & CO_VARARGS) != 0) -
                       ((con->flags & CO_VARKEYWORDS) != 0);
    if (nplainlocals < 0) {
        PyErr_SetString(PyExc_ValueError, "code: co_varnames is too small");
        return -1;
    }

    return 0;
}

static void
init_code(PyCodeObject *co, struct _PyCodeConstructor *con)
{
    // TODO: Don't check for con->pyc, just check whether things are NULL
    if (con->pyc == NULL) {
        int nlocalsplus = (int)PyTuple_GET_SIZE(con->localsplusnames);
        int nlocals, nplaincellvars, ncellvars, nfreevars;
        get_localsplus_counts(con->localsplusnames, con->localspluskinds,
                            &nlocals, &nplaincellvars, &ncellvars, &nfreevars);
        // derived values
        co->co_nlocalsplus = nlocalsplus;
        co->co_nlocals = nlocals;
        co->co_nplaincellvars = nplaincellvars;
        co->co_ncellvars = ncellvars;
        co->co_nfreevars = nfreevars;
    }
    else {
        // These will be set by hydration
        co->co_nlocalsplus = 0;
        co->co_nlocals = 0;
        co->co_nplaincellvars = 0;
        co->co_ncellvars = 0;
        co->co_nfreevars = 0;
    }

    Py_INCREF(con->filename);
    co->co_filename = con->filename;
    Py_INCREF(con->name);
    co->co_name = con->name;
    co->co_flags = con->flags;

    if (con->pyc == NULL) {
        Py_INCREF(con->code);
        co->co_code = con->code;
        co->co_firstinstr = (_Py_CODEUNIT *)PyBytes_AS_STRING(con->code);
        co->co_firstlineno = con->firstlineno;
        Py_INCREF(con->linetable);
        co->co_linetable = con->linetable;

        Py_INCREF(con->consts);
        co->co_consts = con->consts;
        Py_INCREF(con->names);
        co->co_names = con->names;

<<<<<<< HEAD
        Py_INCREF(con->localsplusnames);
        co->co_localsplusnames = con->localsplusnames;
        // We take ownership of the kinds array.
        co->co_localspluskinds = con->localspluskinds;
    }
    else {
        co->co_code = NULL;
        co->co_firstinstr = NULL;
        co->co_firstlineno = con->firstlineno;
        co->co_linetable = NULL;
        co->co_consts = NULL;
        co->co_names = NULL;
        co->co_localsplusnames = NULL;
        co->co_localspluskinds = NULL;
    }
    co->co_pyc = con->pyc;
    co->co_pyc_index = con->pyc_index;
=======
    Py_INCREF(con->localsplusnames);
    co->co_localsplusnames = con->localsplusnames;
    Py_INCREF(con->localspluskinds);
    co->co_localspluskinds = con->localspluskinds;
>>>>>>> 51f45d08

    co->co_argcount = con->argcount;
    co->co_posonlyargcount = con->posonlyargcount;
    co->co_kwonlyargcount = con->kwonlyargcount;

    co->co_stacksize = con->stacksize;

    if (con->pyc == NULL) {
        Py_INCREF(con->exceptiontable);
        co->co_exceptiontable = con->exceptiontable;
    }
    else {
        co->co_exceptiontable = NULL;
    }

    /* derived values */
    co->co_varnames = NULL;
    co->co_cellvars = NULL;
    co->co_freevars = NULL;

    /* not set */
    co->co_weakreflist = NULL;
    co->co_extra = NULL;

    co->co_warmup = QUICKENING_INITIAL_WARMUP_VALUE;
    co->co_quickened = NULL;
}

/* The caller is responsible for ensuring that the given data is valid. */

PyCodeObject *
_PyCode_New(struct _PyCodeConstructor *con)
{
    // TODO: Allow name/filename to be NULL
    /* Ensure that strings are ready Unicode string */
    if (PyUnicode_READY(con->name) < 0) {
        return NULL;
    }
    if (PyUnicode_READY(con->filename) < 0) {
        return NULL;
    }

    if (con->names != NULL) {
        if (intern_strings(con->names) < 0) {
            return NULL;
        }
    }
    if (con->consts != NULL) {
        if (intern_string_constants(con->consts, NULL) < 0) {
            return NULL;
        }
    }
    if (con->localsplusnames != NULL) {
        if (intern_strings(con->localsplusnames) < 0) {
            return NULL;
        }
    }

    PyCodeObject *co = PyObject_New(PyCodeObject, &PyCode_Type);
    if (co == NULL) {
        PyErr_NoMemory();
        return NULL;
    }
    init_code(co, con);

    /* Check for any inner or outer closure references */
    if (!co->co_ncellvars && !co->co_nfreevars) {
        co->co_flags |= CO_NOFREE;
    } else {
        co->co_flags &= ~CO_NOFREE;
    }

    return co;
}


/******************
 * the legacy "constructors"
 ******************/

PyCodeObject *
PyCode_NewWithPosOnlyArgs(int argcount, int posonlyargcount, int kwonlyargcount,
                          int nlocals, int stacksize, int flags,
                          PyObject *code, PyObject *consts, PyObject *names,
                          PyObject *varnames, PyObject *freevars, PyObject *cellvars,
                          PyObject *filename, PyObject *name, int firstlineno,
                          PyObject *linetable, PyObject *exceptiontable)
{
    PyCodeObject *co = NULL;
    PyObject *localsplusnames = NULL;
    PyObject *localspluskinds = NULL;

    if (varnames == NULL || !PyTuple_Check(varnames) ||
        cellvars == NULL || !PyTuple_Check(cellvars) ||
        freevars == NULL || !PyTuple_Check(freevars)
        ) {
        PyErr_BadInternalCall();
        return NULL;
    }

    // Set the "fast locals plus" info.
    int nvarnames = (int)PyTuple_GET_SIZE(varnames);
    int ncellvars = (int)PyTuple_GET_SIZE(cellvars);
    int nfreevars = (int)PyTuple_GET_SIZE(freevars);
    int nlocalsplus = nvarnames + ncellvars + nfreevars;
    localsplusnames = PyTuple_New(nlocalsplus);
    if (localsplusnames == NULL) {
        goto error;
    }
    localspluskinds = PyBytes_FromStringAndSize(NULL, nlocalsplus);
    if (localspluskinds == NULL) {
        goto error;
    }
    int  offset = 0;
    for (int i = 0; i < nvarnames; i++, offset++) {
        PyObject *name = PyTuple_GET_ITEM(varnames, i);
        _Py_set_localsplus_info(offset, name, CO_FAST_LOCAL,
                               localsplusnames, localspluskinds);
    }
    for (int i = 0; i < ncellvars; i++, offset++) {
        PyObject *name = PyTuple_GET_ITEM(cellvars, i);
        int argoffset = -1;
        for (int j = 0; j < nvarnames; j++) {
            int cmp = PyUnicode_Compare(PyTuple_GET_ITEM(varnames, j),
                                        name);
            assert(!PyErr_Occurred());
            if (cmp == 0) {
                argoffset = j;
                break;
            }
        }
        if (argoffset >= 0) {
            // Merge the localsplus indices.
            nlocalsplus -= 1;
            offset -= 1;
            _PyLocals_Kind kind = _PyLocals_GetKind(localspluskinds, argoffset);
            _PyLocals_SetKind(localspluskinds, argoffset, kind | CO_FAST_CELL);
            continue;
        }
        _Py_set_localsplus_info(offset, name, CO_FAST_CELL,
                               localsplusnames, localspluskinds);
    }
    for (int i = 0; i < nfreevars; i++, offset++) {
        PyObject *name = PyTuple_GET_ITEM(freevars, i);
        _Py_set_localsplus_info(offset, name, CO_FAST_FREE,
                               localsplusnames, localspluskinds);
    }
    // If any cells were args then nlocalsplus will have shrunk.
    // We don't bother resizing localspluskinds.
    if (_PyTuple_Resize(&localsplusnames, nlocalsplus) < 0) {
        goto error;
    }

    struct _PyCodeConstructor con = {
        .filename = filename,
        .name = name,
        .flags = flags,

        .code = code,
        .firstlineno = firstlineno,
        .linetable = linetable,

        .consts = consts,
        .names = names,

        .localsplusnames = localsplusnames,
        .localspluskinds = localspluskinds,

        .argcount = argcount,
        .posonlyargcount = posonlyargcount,
        .kwonlyargcount = kwonlyargcount,

        .stacksize = stacksize,

        .exceptiontable = exceptiontable,
    };

    if (_PyCode_Validate(&con) < 0) {
        goto error;
    }
    assert(PyBytes_GET_SIZE(code) % sizeof(_Py_CODEUNIT) == 0);
    assert(_Py_IS_ALIGNED(PyBytes_AS_STRING(code), sizeof(_Py_CODEUNIT)));
    if (nlocals != PyTuple_GET_SIZE(varnames)) {
        PyErr_SetString(PyExc_ValueError,
                        "code: co_nlocals != len(co_varnames)");
        goto error;
    }

    co = _PyCode_New(&con);
    if (co == NULL) {
        goto error;
    }

    Py_INCREF(varnames);
    co->co_varnames = varnames;
    Py_INCREF(cellvars);
    co->co_cellvars = cellvars;
    Py_INCREF(freevars);
    co->co_freevars = freevars;

error:
    Py_XDECREF(localsplusnames);
    Py_XDECREF(localspluskinds);
    return co;
}

PyCodeObject *
PyCode_New(int argcount, int kwonlyargcount,
           int nlocals, int stacksize, int flags,
           PyObject *code, PyObject *consts, PyObject *names,
           PyObject *varnames, PyObject *freevars, PyObject *cellvars,
           PyObject *filename, PyObject *name, int firstlineno,
           PyObject *linetable, PyObject *exceptiontable)
{
    return PyCode_NewWithPosOnlyArgs(argcount, 0, kwonlyargcount, nlocals,
                                     stacksize, flags, code, consts, names,
                                     varnames, freevars, cellvars, filename,
                                     name, firstlineno, linetable, exceptiontable);
}

PyCodeObject *
PyCode_NewEmpty(const char *filename, const char *funcname, int firstlineno)
{
    PyObject *emptystring = NULL;
    PyObject *nulltuple = NULL;
    PyObject *filename_ob = NULL;
    PyObject *funcname_ob = NULL;
    PyCodeObject *result = NULL;

    emptystring = PyBytes_FromString("");
    if (emptystring == NULL) {
        goto failed;
    }
    nulltuple = PyTuple_New(0);
    if (nulltuple == NULL) {
        goto failed;
    }
    funcname_ob = PyUnicode_FromString(funcname);
    if (funcname_ob == NULL) {
        goto failed;
    }
    filename_ob = PyUnicode_DecodeFSDefault(filename);
    if (filename_ob == NULL) {
        goto failed;
    }

    struct _PyCodeConstructor con = {
        .filename = filename_ob,
        .name = funcname_ob,
        .code = emptystring,
        .firstlineno = firstlineno,
        .linetable = emptystring,
        .consts = nulltuple,
        .names = nulltuple,
        .localsplusnames = nulltuple,
        .localspluskinds = emptystring,
        .exceptiontable = emptystring,
    };
    result = _PyCode_New(&con);

failed:
    Py_XDECREF(emptystring);
    Py_XDECREF(nulltuple);
    Py_XDECREF(funcname_ob);
    Py_XDECREF(filename_ob);
    return result;
}


/******************
 * the line table (co_linetable)
 ******************/

/* Use co_linetable to compute the line number from a bytecode index, addrq.  See
   lnotab_notes.txt for the details of the lnotab representation.
*/

int
PyCode_Addr2Line(PyCodeObject *co, int addrq)
{
    if (addrq < 0) {
        return co->co_firstlineno;
    }
    assert(addrq >= 0 && addrq < PyBytes_GET_SIZE(co->co_code));
    PyCodeAddressRange bounds;
    _PyCode_InitAddressRange(co, &bounds);
    return _PyCode_CheckLineNumber(addrq, &bounds);
}

void
PyLineTable_InitAddressRange(const char *linetable, Py_ssize_t length, int firstlineno, PyCodeAddressRange *range)
{
    range->opaque.lo_next = linetable;
    range->opaque.limit = range->opaque.lo_next + length;
    range->ar_start = -1;
    range->ar_end = 0;
    range->opaque.computed_line = firstlineno;
    range->ar_line = -1;
}

int
_PyCode_InitAddressRange(PyCodeObject* co, PyCodeAddressRange *bounds)
{
    if (co->co_linetable == NULL) {
        return -1;
    }
    const char *linetable = PyBytes_AS_STRING(co->co_linetable);
    Py_ssize_t length = PyBytes_GET_SIZE(co->co_linetable);
    PyLineTable_InitAddressRange(linetable, length, co->co_firstlineno, bounds);
    return bounds->ar_line;
}

/* Update *bounds to describe the first and one-past-the-last instructions in
   the same line as lasti.  Return the number of that line, or -1 if lasti is out of bounds. */
int
_PyCode_CheckLineNumber(int lasti, PyCodeAddressRange *bounds)
{
    while (bounds->ar_end <= lasti) {
        if (!PyLineTable_NextAddressRange(bounds)) {
            return -1;
        }
    }
    while (bounds->ar_start > lasti) {
        if (!PyLineTable_PreviousAddressRange(bounds)) {
            return -1;
        }
    }
    return bounds->ar_line;
}

static void
retreat(PyCodeAddressRange *bounds)
{
    int ldelta = ((signed char *)bounds->opaque.lo_next)[-1];
    if (ldelta == -128) {
        ldelta = 0;
    }
    bounds->opaque.computed_line -= ldelta;
    bounds->opaque.lo_next -= 2;
    bounds->ar_end = bounds->ar_start;
    bounds->ar_start -= ((unsigned char *)bounds->opaque.lo_next)[-2];
    ldelta = ((signed char *)bounds->opaque.lo_next)[-1];
    if (ldelta == -128) {
        bounds->ar_line = -1;
    }
    else {
        bounds->ar_line = bounds->opaque.computed_line;
    }
}

static void
advance(PyCodeAddressRange *bounds)
{
    bounds->ar_start = bounds->ar_end;
    int delta = ((unsigned char *)bounds->opaque.lo_next)[0];
    bounds->ar_end += delta;
    int ldelta = ((signed char *)bounds->opaque.lo_next)[1];
    bounds->opaque.lo_next += 2;
    if (ldelta == -128) {
        bounds->ar_line = -1;
    }
    else {
        bounds->opaque.computed_line += ldelta;
        bounds->ar_line = bounds->opaque.computed_line;
    }
}

static inline int
at_end(PyCodeAddressRange *bounds) {
    return bounds->opaque.lo_next >= bounds->opaque.limit;
}

int
PyLineTable_PreviousAddressRange(PyCodeAddressRange *range)
{
    if (range->ar_start <= 0) {
        return 0;
    }
    retreat(range);
    while (range->ar_start == range->ar_end) {
        assert(range->ar_start > 0);
        retreat(range);
    }
    return 1;
}

int
PyLineTable_NextAddressRange(PyCodeAddressRange *range)
{
    if (at_end(range)) {
        return 0;
    }
    advance(range);
    while (range->ar_start == range->ar_end) {
        assert(!at_end(range));
        advance(range);
    }
    return 1;
}

static int
emit_pair(PyObject **bytes, int *offset, int a, int b)
{
    Py_ssize_t len = PyBytes_GET_SIZE(*bytes);
    if (*offset + 2 >= len) {
        if (_PyBytes_Resize(bytes, len * 2) < 0)
            return 0;
    }
    unsigned char *lnotab = (unsigned char *) PyBytes_AS_STRING(*bytes);
    lnotab += *offset;
    *lnotab++ = a;
    *lnotab++ = b;
    *offset += 2;
    return 1;
}

static int
emit_delta(PyObject **bytes, int bdelta, int ldelta, int *offset)
{
    while (bdelta > 255) {
        if (!emit_pair(bytes, offset, 255, 0)) {
            return 0;
        }
        bdelta -= 255;
    }
    while (ldelta > 127) {
        if (!emit_pair(bytes, offset, bdelta, 127)) {
            return 0;
        }
        bdelta = 0;
        ldelta -= 127;
    }
    while (ldelta < -128) {
        if (!emit_pair(bytes, offset, bdelta, -128)) {
            return 0;
        }
        bdelta = 0;
        ldelta += 128;
    }
    return emit_pair(bytes, offset, bdelta, ldelta);
}

static PyObject *
decode_linetable(PyCodeObject *code)
{
    PyCodeAddressRange bounds;
    PyObject *bytes;
    int table_offset = 0;
    int code_offset = 0;
    int line = code->co_firstlineno;
    bytes = PyBytes_FromStringAndSize(NULL, 64);
    if (bytes == NULL) {
        return NULL;
    }
    _PyCode_InitAddressRange(code, &bounds);
    while (PyLineTable_NextAddressRange(&bounds)) {
        if (bounds.opaque.computed_line != line) {
            int bdelta = bounds.ar_start - code_offset;
            int ldelta = bounds.opaque.computed_line - line;
            if (!emit_delta(&bytes, bdelta, ldelta, &table_offset)) {
                Py_DECREF(bytes);
                return NULL;
            }
            code_offset = bounds.ar_start;
            line = bounds.opaque.computed_line;
        }
    }
    _PyBytes_Resize(&bytes, table_offset);
    return bytes;
}


typedef struct {
    PyObject_HEAD
    PyCodeObject *li_code;
    PyCodeAddressRange li_line;
    char *li_end;
} lineiterator;


static void
lineiter_dealloc(lineiterator *li)
{
    Py_DECREF(li->li_code);
    Py_TYPE(li)->tp_free(li);
}

static PyObject *
lineiter_next(lineiterator *li)
{
    PyCodeAddressRange *bounds = &li->li_line;
    if (!PyLineTable_NextAddressRange(bounds)) {
        return NULL;
    }
    PyObject *start = NULL;
    PyObject *end = NULL;
    PyObject *line = NULL;
    PyObject *result = PyTuple_New(3);
    start = PyLong_FromLong(bounds->ar_start);
    end = PyLong_FromLong(bounds->ar_end);
    if (bounds->ar_line < 0) {
        Py_INCREF(Py_None);
        line = Py_None;
    }
    else {
        line = PyLong_FromLong(bounds->ar_line);
    }
    if (result == NULL || start == NULL || end == NULL || line == NULL) {
        goto error;
    }
    PyTuple_SET_ITEM(result, 0, start);
    PyTuple_SET_ITEM(result, 1, end);
    PyTuple_SET_ITEM(result, 2, line);
    return result;
error:
    Py_XDECREF(start);
    Py_XDECREF(end);
    Py_XDECREF(line);
    Py_XDECREF(result);
    return result;
}

static PyTypeObject LineIterator = {
    PyVarObject_HEAD_INIT(&PyType_Type, 0)
    "line_iterator",                    /* tp_name */
    sizeof(lineiterator),               /* tp_basicsize */
    0,                                  /* tp_itemsize */
    /* methods */
    (destructor)lineiter_dealloc,       /* tp_dealloc */
    0,                                  /* tp_vectorcall_offset */
    0,                                  /* tp_getattr */
    0,                                  /* tp_setattr */
    0,                                  /* tp_as_async */
    0,                                  /* tp_repr */
    0,                                  /* tp_as_number */
    0,                                  /* tp_as_sequence */
    0,                                  /* tp_as_mapping */
    0,                                  /* tp_hash */
    0,                                  /* tp_call */
    0,                                  /* tp_str */
    0,                                  /* tp_getattro */
    0,                                  /* tp_setattro */
    0,                                  /* tp_as_buffer */
    Py_TPFLAGS_DEFAULT | Py_TPFLAGS_BASETYPE,       /* tp_flags */
    0,                                  /* tp_doc */
    0,                                  /* tp_traverse */
    0,                                  /* tp_clear */
    0,                                  /* tp_richcompare */
    0,                                  /* tp_weaklistoffset */
    PyObject_SelfIter,                  /* tp_iter */
    (iternextfunc)lineiter_next,        /* tp_iternext */
    0,                                  /* tp_methods */
    0,                                  /* tp_members */
    0,                                  /* tp_getset */
    0,                                  /* tp_base */
    0,                                  /* tp_dict */
    0,                                  /* tp_descr_get */
    0,                                  /* tp_descr_set */
    0,                                  /* tp_dictoffset */
    0,                                  /* tp_init */
    0,                                  /* tp_alloc */
    0,                                  /* tp_new */
    PyObject_Del,                       /* tp_free */
};

static lineiterator *
new_linesiterator(PyCodeObject *code)
{
    lineiterator *li = (lineiterator *)PyType_GenericAlloc(&LineIterator, 0);
    if (li == NULL) {
        return NULL;
    }
    Py_INCREF(code);
    li->li_code = code;
    _PyCode_InitAddressRange(code, &li->li_line);
    return li;
}

/******************
 * "extra" frame eval info (see PEP 523)
 ******************/

/* Holder for co_extra information */
typedef struct {
    Py_ssize_t ce_size;
    void *ce_extras[1];
} _PyCodeObjectExtra;


int
_PyCode_GetExtra(PyObject *code, Py_ssize_t index, void **extra)
{
    if (!PyCode_Check(code)) {
        PyErr_BadInternalCall();
        return -1;
    }

    PyCodeObject *o = (PyCodeObject*) code;
    _PyCodeObjectExtra *co_extra = (_PyCodeObjectExtra*) o->co_extra;

    if (co_extra == NULL || co_extra->ce_size <= index) {
        *extra = NULL;
        return 0;
    }

    *extra = co_extra->ce_extras[index];
    return 0;
}


int
_PyCode_SetExtra(PyObject *code, Py_ssize_t index, void *extra)
{
    PyInterpreterState *interp = _PyInterpreterState_GET();

    if (!PyCode_Check(code) || index < 0 ||
            index >= interp->co_extra_user_count) {
        PyErr_BadInternalCall();
        return -1;
    }

    PyCodeObject *o = (PyCodeObject*) code;
    _PyCodeObjectExtra *co_extra = (_PyCodeObjectExtra *) o->co_extra;

    if (co_extra == NULL || co_extra->ce_size <= index) {
        Py_ssize_t i = (co_extra == NULL ? 0 : co_extra->ce_size);
        co_extra = PyMem_Realloc(
                co_extra,
                sizeof(_PyCodeObjectExtra) +
                (interp->co_extra_user_count-1) * sizeof(void*));
        if (co_extra == NULL) {
            return -1;
        }
        for (; i < interp->co_extra_user_count; i++) {
            co_extra->ce_extras[i] = NULL;
        }
        co_extra->ce_size = interp->co_extra_user_count;
        o->co_extra = co_extra;
    }

    if (co_extra->ce_extras[index] != NULL) {
        freefunc free = interp->co_extra_freefuncs[index];
        if (free != NULL) {
            free(co_extra->ce_extras[index]);
        }
    }

    co_extra->ce_extras[index] = extra;
    return 0;
}


/******************
 * other PyCodeObject accessor functions
 ******************/

PyObject *
_PyCode_GetVarnames(PyCodeObject *co)
{
    if (co->co_varnames == NULL) {
        // PyCodeObject owns this reference.
        co->co_varnames = get_localsplus_names(co, CO_FAST_LOCAL,
                                               co->co_nlocals);
        if (co->co_varnames == NULL) {
            return NULL;
        }
    }
    Py_INCREF(co->co_varnames);
    return co->co_varnames;
}

PyObject *
_PyCode_GetCellvars(PyCodeObject *co)
{
    if (co->co_cellvars == NULL) {
        // PyCodeObject owns this reference.
        co->co_cellvars = get_localsplus_names(co, CO_FAST_CELL,
                                               co->co_ncellvars);
        if (co->co_cellvars == NULL) {
            return NULL;
        }
    }
    Py_INCREF(co->co_cellvars);
    return co->co_cellvars;
}

PyObject *
_PyCode_GetFreevars(PyCodeObject *co)
{
    if (co->co_freevars == NULL) {
        // PyCodeObject owns this reference.
        co->co_freevars = get_localsplus_names(co, CO_FAST_FREE,
                                               co->co_nfreevars);
        if (co->co_freevars == NULL) {
            return NULL;
        }
    }
    Py_INCREF(co->co_freevars);
    return co->co_freevars;
}


/******************
 * PyCode_Type
 ******************/

/*[clinic input]
class code "PyCodeObject *" "&PyCode_Type"
[clinic start generated code]*/
/*[clinic end generated code: output=da39a3ee5e6b4b0d input=78aa5d576683bb4b]*/

/*[clinic input]
@classmethod
code.__new__ as code_new

    argcount: int
    posonlyargcount: int
    kwonlyargcount: int
    nlocals: int
    stacksize: int
    flags: int
    codestring as code: object(subclass_of="&PyBytes_Type")
    constants as consts: object(subclass_of="&PyTuple_Type")
    names: object(subclass_of="&PyTuple_Type")
    varnames: object(subclass_of="&PyTuple_Type")
    filename: unicode
    name: unicode
    firstlineno: int
    linetable: object(subclass_of="&PyBytes_Type")
    exceptiontable: object(subclass_of="&PyBytes_Type")
    freevars: object(subclass_of="&PyTuple_Type", c_default="NULL") = ()
    cellvars: object(subclass_of="&PyTuple_Type", c_default="NULL") = ()
    /

Create a code object.  Not for the faint of heart.
[clinic start generated code]*/

static PyObject *
code_new_impl(PyTypeObject *type, int argcount, int posonlyargcount,
              int kwonlyargcount, int nlocals, int stacksize, int flags,
              PyObject *code, PyObject *consts, PyObject *names,
              PyObject *varnames, PyObject *filename, PyObject *name,
              int firstlineno, PyObject *linetable, PyObject *exceptiontable,
              PyObject *freevars, PyObject *cellvars)
/*[clinic end generated code: output=a3899259c3b4cace input=f823c686da4b3a03]*/
{
    PyObject *co = NULL;
    PyObject *ournames = NULL;
    PyObject *ourvarnames = NULL;
    PyObject *ourfreevars = NULL;
    PyObject *ourcellvars = NULL;

    if (PySys_Audit("code.__new__", "OOOiiiiii",
                    code, filename, name, argcount, posonlyargcount,
                    kwonlyargcount, nlocals, stacksize, flags) < 0) {
        goto cleanup;
    }

    if (argcount < 0) {
        PyErr_SetString(
            PyExc_ValueError,
            "code: argcount must not be negative");
        goto cleanup;
    }

    if (posonlyargcount < 0) {
        PyErr_SetString(
            PyExc_ValueError,
            "code: posonlyargcount must not be negative");
        goto cleanup;
    }

    if (kwonlyargcount < 0) {
        PyErr_SetString(
            PyExc_ValueError,
            "code: kwonlyargcount must not be negative");
        goto cleanup;
    }
    if (nlocals < 0) {
        PyErr_SetString(
            PyExc_ValueError,
            "code: nlocals must not be negative");
        goto cleanup;
    }

    ournames = validate_and_copy_tuple(names);
    if (ournames == NULL)
        goto cleanup;
    ourvarnames = validate_and_copy_tuple(varnames);
    if (ourvarnames == NULL)
        goto cleanup;
    if (freevars)
        ourfreevars = validate_and_copy_tuple(freevars);
    else
        ourfreevars = PyTuple_New(0);
    if (ourfreevars == NULL)
        goto cleanup;
    if (cellvars)
        ourcellvars = validate_and_copy_tuple(cellvars);
    else
        ourcellvars = PyTuple_New(0);
    if (ourcellvars == NULL)
        goto cleanup;

    co = (PyObject *)PyCode_NewWithPosOnlyArgs(argcount, posonlyargcount,
                                               kwonlyargcount,
                                               nlocals, stacksize, flags,
                                               code, consts, ournames,
                                               ourvarnames, ourfreevars,
                                               ourcellvars, filename,
                                               name, firstlineno, linetable,
                                               exceptiontable
                                              );
  cleanup:
    Py_XDECREF(ournames);
    Py_XDECREF(ourvarnames);
    Py_XDECREF(ourfreevars);
    Py_XDECREF(ourcellvars);
    return co;
}

static void
code_dealloc(PyCodeObject *co)
{
    if (co->co_extra != NULL) {
        PyInterpreterState *interp = _PyInterpreterState_GET();
        _PyCodeObjectExtra *co_extra = co->co_extra;

        for (Py_ssize_t i = 0; i < co_extra->ce_size; i++) {
            freefunc free_extra = interp->co_extra_freefuncs[i];

            if (free_extra != NULL) {
                free_extra(co_extra->ce_extras[i]);
            }
        }

        PyMem_Free(co_extra);
    }

    Py_XDECREF(co->co_code);
    Py_XDECREF(co->co_consts);
    Py_XDECREF(co->co_names);
    Py_XDECREF(co->co_localsplusnames);
    Py_XDECREF(co->co_localspluskinds);
    Py_XDECREF(co->co_varnames);
    Py_XDECREF(co->co_freevars);
    Py_XDECREF(co->co_cellvars);
    Py_XDECREF(co->co_filename);
    Py_XDECREF(co->co_name);
    Py_XDECREF(co->co_linetable);
    Py_XDECREF(co->co_exceptiontable);
    if (co->co_weakreflist != NULL)
        PyObject_ClearWeakRefs((PyObject*)co);
    if (co->co_quickened) {
        PyMem_Free(co->co_quickened);
        _Py_QuickenedCount--;
    }
    PyObject_Free(co);
}

static PyObject *
code_repr(PyCodeObject *co)
{
    int lineno;
    if (co->co_firstlineno != 0)
        lineno = co->co_firstlineno;
    else
        lineno = -1;
    // TODO: indicate hydration status
    if (co->co_filename && PyUnicode_Check(co->co_filename)) {
        return PyUnicode_FromFormat(
            "<code object %U at %p, file \"%U\", line %d>",
            co->co_name, co, co->co_filename, lineno);
    } else {
        return PyUnicode_FromFormat(
            "<code object %U at %p, file ???, line %d>",
            co->co_name, co, lineno);
    }
}

static PyObject *
code_richcompare(PyObject *self, PyObject *other, int op)
{
    PyCodeObject *co, *cp;
    int eq;
    PyObject *consts1, *consts2;
    PyObject *res;

    if ((op != Py_EQ && op != Py_NE) ||
        !PyCode_Check(self) ||
        !PyCode_Check(other)) {
        Py_RETURN_NOTIMPLEMENTED;
    }

    co = (PyCodeObject *)self;
    cp = (PyCodeObject *)other;

    eq = PyObject_RichCompareBool(co->co_name, cp->co_name, Py_EQ);
    if (!eq) goto unequal;
    eq = co->co_argcount == cp->co_argcount;
    if (!eq) goto unequal;
    eq = co->co_posonlyargcount == cp->co_posonlyargcount;
    if (!eq) goto unequal;
    eq = co->co_kwonlyargcount == cp->co_kwonlyargcount;
    if (!eq) goto unequal;
    eq = co->co_flags == cp->co_flags;
    if (!eq) goto unequal;
    eq = co->co_firstlineno == cp->co_firstlineno;
    if (!eq) goto unequal;
    // TODO: Hydrate everything before we use it
    eq = PyObject_RichCompareBool(co->co_code, cp->co_code, Py_EQ);
    if (eq <= 0) goto unequal;

    /* compare constants */
    consts1 = _PyCode_ConstantKey(co->co_consts);
    if (!consts1)
        return NULL;
    consts2 = _PyCode_ConstantKey(cp->co_consts);
    if (!consts2) {
        Py_DECREF(consts1);
        return NULL;
    }
    eq = PyObject_RichCompareBool(consts1, consts2, Py_EQ);
    Py_DECREF(consts1);
    Py_DECREF(consts2);
    if (eq <= 0) goto unequal;

    eq = PyObject_RichCompareBool(co->co_names, cp->co_names, Py_EQ);
    if (eq <= 0) goto unequal;
    eq = PyObject_RichCompareBool(co->co_localsplusnames,
                                  cp->co_localsplusnames, Py_EQ);
    if (eq <= 0) goto unequal;

    if (op == Py_EQ)
        res = Py_True;
    else
        res = Py_False;
    goto done;

  unequal:
    if (eq < 0)
        return NULL;
    if (op == Py_NE)
        res = Py_True;
    else
        res = Py_False;

  done:
    Py_INCREF(res);
    return res;
}

static Py_hash_t
code_hash(PyCodeObject *co)
{
    Py_hash_t h, h0, h1, h2, h3, h4;
    // TODO: Hydrate all co_consts, co_names, co_localsplusnames
    // (or don't depend on any of those)
    h0 = PyObject_Hash(co->co_name);
    if (h0 == -1) return -1;
    h1 = PyObject_Hash(co->co_code);
    if (h1 == -1) return -1;
    h2 = PyObject_Hash(co->co_consts);
    if (h2 == -1) return -1;
    h3 = PyObject_Hash(co->co_names);
    if (h3 == -1) return -1;
    h4 = PyObject_Hash(co->co_localsplusnames);
    if (h4 == -1) return -1;
    h = h0 ^ h1 ^ h2 ^ h3 ^ h4 ^
        co->co_argcount ^ co->co_posonlyargcount ^ co->co_kwonlyargcount ^
        co->co_flags;
    if (h == -1) h = -2;
    return h;
}


#define OFF(x) offsetof(PyCodeObject, x)

static PyMemberDef code_memberlist[] = {
    {"co_argcount",     T_INT,          OFF(co_argcount),        READONLY},
    {"co_posonlyargcount",      T_INT,  OFF(co_posonlyargcount), READONLY},
    {"co_kwonlyargcount",       T_INT,  OFF(co_kwonlyargcount),  READONLY},
    {"co_stacksize",T_INT,              OFF(co_stacksize),       READONLY},
    {"co_flags",        T_INT,          OFF(co_flags),           READONLY},
    {"co_code",         T_OBJECT,       OFF(co_code),            READONLY},
    {"co_consts",       T_OBJECT,       OFF(co_consts),          READONLY},
    {"co_names",        T_OBJECT,       OFF(co_names),           READONLY},
    {"co_filename",     T_OBJECT,       OFF(co_filename),        READONLY},
    {"co_name",         T_OBJECT,       OFF(co_name),            READONLY},
    {"co_firstlineno",  T_INT,          OFF(co_firstlineno),     READONLY},
    {"co_linetable",    T_OBJECT,       OFF(co_linetable),       READONLY},
    {"co_exceptiontable",    T_OBJECT,  OFF(co_exceptiontable),  READONLY},
    {NULL}      /* Sentinel */
};


static PyObject *
code_getlnotab(PyCodeObject *code, void *closure)
{
    return decode_linetable(code);
}

static PyObject *
code_getnlocals(PyCodeObject *code, void *closure)
{
    return PyLong_FromLong(code->co_nlocals);
}

static PyObject *
code_getvarnames(PyCodeObject *code, void *closure)
{
    return _PyCode_GetVarnames(code);
}

static PyObject *
code_getcellvars(PyCodeObject *code, void *closure)
{
    return _PyCode_GetCellvars(code);
}

static PyObject *
code_getfreevars(PyCodeObject *code, void *closure)
{
    return _PyCode_GetFreevars(code);
}

static PyGetSetDef code_getsetlist[] = {
    {"co_lnotab",    (getter)code_getlnotab, NULL, NULL},
    // The following old names are kept for backward compatibility.
    {"co_nlocals",   (getter)code_getnlocals, NULL, NULL},
    {"co_varnames",  (getter)code_getvarnames, NULL, NULL},
    {"co_cellvars",  (getter)code_getcellvars, NULL, NULL},
    {"co_freevars",  (getter)code_getfreevars, NULL, NULL},
    {0}
};


static PyObject *
code_sizeof(PyCodeObject *co, PyObject *Py_UNUSED(args))
{
    Py_ssize_t res = _PyObject_SIZE(Py_TYPE(co));

    _PyCodeObjectExtra *co_extra = (_PyCodeObjectExtra*) co->co_extra;
    if (co_extra != NULL) {
        res += sizeof(_PyCodeObjectExtra) +
               (co_extra->ce_size-1) * sizeof(co_extra->ce_extras[0]);
    }

    if (co->co_quickened != NULL) {
        Py_ssize_t count = co->co_quickened[0].entry.zero.cache_count;
        count += (PyBytes_GET_SIZE(co->co_code)+sizeof(SpecializedCacheEntry)-1)/
            sizeof(SpecializedCacheEntry);
        res += count * sizeof(SpecializedCacheEntry);
    }

    return PyLong_FromSsize_t(res);
}

static PyObject *
code_linesiterator(PyCodeObject *code, PyObject *Py_UNUSED(args))
{
    return (PyObject *)new_linesiterator(code);
}

/*[clinic input]
code.replace

    *
    co_argcount: int(c_default="self->co_argcount") = -1
    co_posonlyargcount: int(c_default="self->co_posonlyargcount") = -1
    co_kwonlyargcount: int(c_default="self->co_kwonlyargcount") = -1
    co_nlocals: int(c_default="self->co_nlocals") = -1
    co_stacksize: int(c_default="self->co_stacksize") = -1
    co_flags: int(c_default="self->co_flags") = -1
    co_firstlineno: int(c_default="self->co_firstlineno") = -1
    co_code: PyBytesObject(c_default="(PyBytesObject *)self->co_code") = None
    co_consts: object(subclass_of="&PyTuple_Type", c_default="self->co_consts") = None
    co_names: object(subclass_of="&PyTuple_Type", c_default="self->co_names") = None
    co_varnames: object(subclass_of="&PyTuple_Type", c_default="self->co_varnames") = None
    co_freevars: object(subclass_of="&PyTuple_Type", c_default="self->co_freevars") = None
    co_cellvars: object(subclass_of="&PyTuple_Type", c_default="self->co_cellvars") = None
    co_filename: unicode(c_default="self->co_filename") = None
    co_name: unicode(c_default="self->co_name") = None
    co_linetable: PyBytesObject(c_default="(PyBytesObject *)self->co_linetable") = None
    co_exceptiontable: PyBytesObject(c_default="(PyBytesObject *)self->co_exceptiontable") = None

Return a copy of the code object with new values for the specified fields.
[clinic start generated code]*/

static PyObject *
code_replace_impl(PyCodeObject *self, int co_argcount,
                  int co_posonlyargcount, int co_kwonlyargcount,
                  int co_nlocals, int co_stacksize, int co_flags,
                  int co_firstlineno, PyBytesObject *co_code,
                  PyObject *co_consts, PyObject *co_names,
                  PyObject *co_varnames, PyObject *co_freevars,
                  PyObject *co_cellvars, PyObject *co_filename,
                  PyObject *co_name, PyBytesObject *co_linetable,
                  PyBytesObject *co_exceptiontable)
/*[clinic end generated code: output=80957472b7f78ed6 input=38376b1193efbbae]*/
{
#define CHECK_INT_ARG(ARG) \
        if (ARG < 0) { \
            PyErr_SetString(PyExc_ValueError, \
                            #ARG " must be a positive integer"); \
            return NULL; \
        }

    CHECK_INT_ARG(co_argcount);
    CHECK_INT_ARG(co_posonlyargcount);
    CHECK_INT_ARG(co_kwonlyargcount);
    CHECK_INT_ARG(co_nlocals);
    CHECK_INT_ARG(co_stacksize);
    CHECK_INT_ARG(co_flags);
    CHECK_INT_ARG(co_firstlineno);

#undef CHECK_INT_ARG

    if (PySys_Audit("code.__new__", "OOOiiiiii",
                    co_code, co_filename, co_name, co_argcount,
                    co_posonlyargcount, co_kwonlyargcount, co_nlocals,
                    co_stacksize, co_flags) < 0) {
        return NULL;
    }

    PyCodeObject *co = NULL;
    PyObject *varnames = NULL;
    PyObject *cellvars = NULL;
    PyObject *freevars = NULL;
    if (co_varnames == NULL) {
        varnames = get_localsplus_names(self, CO_FAST_LOCAL, self->co_nlocals);
        if (varnames == NULL) {
            goto error;
        }
        co_varnames = varnames;
    }
    if (co_cellvars == NULL) {
        cellvars = get_localsplus_names(self, CO_FAST_CELL, self->co_ncellvars);
        if (cellvars == NULL) {
            goto error;
        }
        co_cellvars = cellvars;
    }
    if (co_freevars == NULL) {
        freevars = get_localsplus_names(self, CO_FAST_FREE, self->co_nfreevars);
        if (freevars == NULL) {
            goto error;
        }
        co_freevars = freevars;
    }

    co = PyCode_NewWithPosOnlyArgs(
        co_argcount, co_posonlyargcount, co_kwonlyargcount, co_nlocals,
        co_stacksize, co_flags, (PyObject*)co_code, co_consts, co_names,
        co_varnames, co_freevars, co_cellvars, co_filename, co_name,
        co_firstlineno, (PyObject*)co_linetable, (PyObject*)co_exceptiontable);

error:
    Py_XDECREF(varnames);
    Py_XDECREF(cellvars);
    Py_XDECREF(freevars);
    return (PyObject *)co;
}

/*[clinic input]
code._varname_from_oparg

    oparg: int

(internal-only) Return the local variable name for the given oparg.

WARNING: this method is for internal use only and may change or go away.
[clinic start generated code]*/

static PyObject *
code__varname_from_oparg_impl(PyCodeObject *self, int oparg)
/*[clinic end generated code: output=1fd1130413184206 input=c5fa3ee9bac7d4ca]*/
{
    PyObject *name = PyTuple_GetItem(self->co_localsplusnames, oparg);
    if (name == NULL) {
        return NULL;
    }
    Py_INCREF(name);
    return name;
}

/* XXX code objects need to participate in GC? */

static struct PyMethodDef code_methods[] = {
    {"__sizeof__", (PyCFunction)code_sizeof, METH_NOARGS},
    {"co_lines", (PyCFunction)code_linesiterator, METH_NOARGS},
    CODE_REPLACE_METHODDEF
    CODE__VARNAME_FROM_OPARG_METHODDEF
    {NULL, NULL}                /* sentinel */
};

static PyObject *
code_getattr(PyObject *self, PyObject *attr)
{
    PyCodeObject *code = (PyCodeObject *)self;
    if (_PyCode_Hydrate(code) == NULL) {
        return NULL;
    }
    return PyObject_GenericGetAttr(self, attr);
}


PyTypeObject PyCode_Type = {
    PyVarObject_HEAD_INIT(&PyType_Type, 0)
    "code",
    sizeof(PyCodeObject),
    0,
    (destructor)code_dealloc,           /* tp_dealloc */
    0,                                  /* tp_vectorcall_offset */
    0,                                  /* tp_getattr */
    0,                                  /* tp_setattr */
    0,                                  /* tp_as_async */
    (reprfunc)code_repr,                /* tp_repr */
    0,                                  /* tp_as_number */
    0,                                  /* tp_as_sequence */
    0,                                  /* tp_as_mapping */
    (hashfunc)code_hash,                /* tp_hash */
    0,                                  /* tp_call */
    0,                                  /* tp_str */
    code_getattr,                       /* tp_getattro */
    0,                                  /* tp_setattro */
    0,                                  /* tp_as_buffer */
    Py_TPFLAGS_DEFAULT,                 /* tp_flags */
    code_new__doc__,                    /* tp_doc */
    0,                                  /* tp_traverse */
    0,                                  /* tp_clear */
    code_richcompare,                   /* tp_richcompare */
    offsetof(PyCodeObject, co_weakreflist),     /* tp_weaklistoffset */
    0,                                  /* tp_iter */
    0,                                  /* tp_iternext */
    code_methods,                       /* tp_methods */
    code_memberlist,                    /* tp_members */
    code_getsetlist,                    /* tp_getset */
    0,                                  /* tp_base */
    0,                                  /* tp_dict */
    0,                                  /* tp_descr_get */
    0,                                  /* tp_descr_set */
    0,                                  /* tp_dictoffset */
    0,                                  /* tp_init */
    0,                                  /* tp_alloc */
    code_new,                           /* tp_new */
};


/******************
 * other API
 ******************/

PyObject*
_PyCode_ConstantKey(PyObject *op)
{
    PyObject *key;

    /* Py_None and Py_Ellipsis are singletons. */
    if (op == Py_None || op == Py_Ellipsis
       || PyLong_CheckExact(op)
       || PyUnicode_CheckExact(op)
          /* code_richcompare() uses _PyCode_ConstantKey() internally */
       || PyCode_Check(op))
    {
        /* Objects of these types are always different from object of other
         * type and from tuples. */
        Py_INCREF(op);
        key = op;
    }
    else if (PyBool_Check(op) || PyBytes_CheckExact(op)) {
        /* Make booleans different from integers 0 and 1.
         * Avoid BytesWarning from comparing bytes with strings. */
        key = PyTuple_Pack(2, Py_TYPE(op), op);
    }
    else if (PyFloat_CheckExact(op)) {
        double d = PyFloat_AS_DOUBLE(op);
        /* all we need is to make the tuple different in either the 0.0
         * or -0.0 case from all others, just to avoid the "coercion".
         */
        if (d == 0.0 && copysign(1.0, d) < 0.0)
            key = PyTuple_Pack(3, Py_TYPE(op), op, Py_None);
        else
            key = PyTuple_Pack(2, Py_TYPE(op), op);
    }
    else if (PyComplex_CheckExact(op)) {
        Py_complex z;
        int real_negzero, imag_negzero;
        /* For the complex case we must make complex(x, 0.)
           different from complex(x, -0.) and complex(0., y)
           different from complex(-0., y), for any x and y.
           All four complex zeros must be distinguished.*/
        z = PyComplex_AsCComplex(op);
        real_negzero = z.real == 0.0 && copysign(1.0, z.real) < 0.0;
        imag_negzero = z.imag == 0.0 && copysign(1.0, z.imag) < 0.0;
        /* use True, False and None singleton as tags for the real and imag
         * sign, to make tuples different */
        if (real_negzero && imag_negzero) {
            key = PyTuple_Pack(3, Py_TYPE(op), op, Py_True);
        }
        else if (imag_negzero) {
            key = PyTuple_Pack(3, Py_TYPE(op), op, Py_False);
        }
        else if (real_negzero) {
            key = PyTuple_Pack(3, Py_TYPE(op), op, Py_None);
        }
        else {
            key = PyTuple_Pack(2, Py_TYPE(op), op);
        }
    }
    else if (PyTuple_CheckExact(op)) {
        Py_ssize_t i, len;
        PyObject *tuple;

        len = PyTuple_GET_SIZE(op);
        tuple = PyTuple_New(len);
        if (tuple == NULL)
            return NULL;

        for (i=0; i < len; i++) {
            PyObject *item, *item_key;

            item = PyTuple_GET_ITEM(op, i);
            item_key = _PyCode_ConstantKey(item);
            if (item_key == NULL) {
                Py_DECREF(tuple);
                return NULL;
            }

            PyTuple_SET_ITEM(tuple, i, item_key);
        }

        key = PyTuple_Pack(2, tuple, op);
        Py_DECREF(tuple);
    }
    else if (PyFrozenSet_CheckExact(op)) {
        Py_ssize_t pos = 0;
        PyObject *item;
        Py_hash_t hash;
        Py_ssize_t i, len;
        PyObject *tuple, *set;

        len = PySet_GET_SIZE(op);
        tuple = PyTuple_New(len);
        if (tuple == NULL)
            return NULL;

        i = 0;
        while (_PySet_NextEntry(op, &pos, &item, &hash)) {
            PyObject *item_key;

            item_key = _PyCode_ConstantKey(item);
            if (item_key == NULL) {
                Py_DECREF(tuple);
                return NULL;
            }

            assert(i < len);
            PyTuple_SET_ITEM(tuple, i, item_key);
            i++;
        }
        set = PyFrozenSet_New(tuple);
        Py_DECREF(tuple);
        if (set == NULL)
            return NULL;

        key = PyTuple_Pack(2, set, op);
        Py_DECREF(set);
        return key;
    }
    else {
        /* for other types, use the object identifier as a unique identifier
         * to ensure that they are seen as unequal. */
        PyObject *obj_id = PyLong_FromVoidPtr(op);
        if (obj_id == NULL)
            return NULL;

        key = PyTuple_Pack(2, obj_id, op);
        Py_DECREF(obj_id);
    }
    return key;
}


/******************
 * Hydration
 ******************/

uint64_t
_PyHydra_UInt64FromOffset(struct lazy_pyc *pyc, uint32_t *p_offset)
{
    // LEB128, from Wikipedia
    uint64_t result = 0;
    unsigned int shift = 0;
    while (1) {
        uint8_t byte = *lazy_get_pointer(pyc, *p_offset);
        (*p_offset)++;
        result |= (byte & 0x7F) << shift;
        if ((byte & 0x80) == 0)
            break;
        shift += 7;
        if (shift >= 63) {
            PyErr_SetString(PyExc_SystemError, "Varint too big");
            return -1;
        }
    }
    return result;
}

PyObject *
_PyHydra_LongFromOffset(struct lazy_pyc *pyc, uint32_t offset)
{
    // TODO: This only goes up to 63 bits
    uint64_t raw = _PyHydra_UInt64FromOffset(pyc, &offset);
    if (raw == -1 && PyErr_Occurred()) {
        return NULL;
    }
    long long cooked;
    if (raw & 1) {
        cooked = raw & ~1;
        cooked >>= 1;
        cooked = -cooked;
    }
    else {
        cooked = raw >> 1;
    }
    PyObject *res = PyLong_FromLongLong(cooked);
    return res;
}

PyObject *
_PyHydra_LongFromIndex(struct lazy_pyc *pyc, uint32_t index)
{
    uint32_t offset = pyc->blob_offsets[index];
    PyObject *res = _PyHydra_LongFromOffset(pyc, offset);
    return res;
}

PyObject *
_PyHydra_FloatFromOffset(struct lazy_pyc *pyc, uint32_t offset)
{
    double *alias = (double *)lazy_get_pointer(pyc, offset);
    return PyFloat_FromDouble(*alias);
}

PyObject *
_PyHydra_FloatFromIndex(struct lazy_pyc *pyc, uint32_t index)
{
    uint32_t offset = pyc->blob_offsets[index];
    return _PyHydra_FloatFromOffset(pyc, offset);
}

PyObject *
_PyHydra_BytesFromOffset(struct lazy_pyc *pyc, uint32_t offset)
{
    uint64_t size = _PyHydra_UInt64FromOffset(pyc, &offset);
    if (size < 0)
        return NULL;
    if (size >= 0xFFFF) {
        PyErr_SetString(PyExc_SystemError, "Byte string is very long");
        return NULL;
    }
    return PyBytes_FromStringAndSize(lazy_get_pointer(pyc, offset), size);
}

PyObject *
_PyHydra_BytesFromIndex(struct lazy_pyc *pyc, uint32_t index)
{
    // TODO: Bounds check
    uint32_t offset = pyc->blob_offsets[index];
    return _PyHydra_BytesFromOffset(pyc, offset);
}

PyObject *
_PyHydra_UnicodeFromOffset(struct lazy_pyc *pyc, uint32_t offset)
{
    uint64_t size = _PyHydra_UInt64FromOffset(pyc, &offset);
    if (size < 0)
        return NULL;
    if (size >= 0xFFFF) {
        PyErr_SetString(PyExc_SystemError, "Text string is very long");
        return NULL;
    }
    return PyUnicode_DecodeUTF8Stateful(
        lazy_get_pointer(pyc, offset),
        size,
        "surrogatepass",
        NULL
    );
}

PyObject *
_PyHydra_UnicodeFromIndex(struct lazy_pyc *pyc, int index)
{
    if (0 <= index && index < pyc->n_strings) {
        return _PyHydra_UnicodeFromOffset(pyc, pyc->string_offsets[index]);
    }
    PyErr_Format(PyExc_SystemError, "String index %d out of range", index);
    return NULL;
}

PyObject *
_PyHydrate_LoadName(struct lazy_pyc *pyc, uint32_t index)
{
    PyObject *name = _PyHydra_UnicodeFromIndex(pyc, index);
    if (name == NULL) {
        return NULL;
    }
    Py_INCREF(name);
    PyTuple_SET_ITEM(pyc->names, index, name);
    return name;
}

struct code_template {
    uint32_t argcount;
    uint32_t posonlyargcount;
    uint32_t kwonlyargcount;
    uint32_t stacksize;
    uint32_t flags;
    uint32_t filename;  // String index
    uint32_t name;  // String index
    uint32_t firstlineno;
    uint32_t docstring;  // String index
    uint32_t linetable;  // Bytes index
    uint32_t exceptiontable;  // Bytes index
};

PyObject *
_PyCode_NewDehydrated(struct lazy_pyc *pyc, uint32_t index)
{
    assert(!PyErr_Occurred());
    struct code_template *template =
        (struct code_template *) lazy_get_pointer(pyc, pyc->code_offsets[index]);
    struct _PyCodeConstructor con = {
        .argcount = template->argcount,
        .posonlyargcount = template->posonlyargcount,
        .kwonlyargcount = template->kwonlyargcount,
        .stacksize = template->stacksize,
        .flags = template->flags,
        .filename = _PyHydra_UnicodeFromIndex(pyc, template->filename),
        .name = _PyHydra_UnicodeFromIndex(pyc, template->name),
        .firstlineno = template->firstlineno,
        .pyc = pyc,
        .pyc_index = index,
        // The following members will be updated during hydration:
        // docstring, locationtable, exceptiontable,
        // code, names, localsplusnames, localspluskinds,
        // plus anything derived from them.
    };
    if (PyErr_Occurred()) {
        return NULL;
    }

    return (PyObject *)_PyCode_New(&con);
}

// Mutate in place; return 'code' on success, NULL on failure
PyCodeObject *
_PyCode_Hydrate(PyCodeObject *code)
{
    if (_PyCode_IsHydrated(code)) {
        return code;
    }
    struct lazy_pyc *pyc = code->co_pyc;
    uint32_t index = code->co_pyc_index;
    struct code_template *template =
        (struct code_template *) lazy_get_pointer(pyc, pyc->code_offsets[index]);
    PyObject *docstring =
        template->docstring
            ? _PyHydra_UnicodeFromIndex(pyc, template->docstring)
            : (Py_INCREF(Py_None), Py_None);
    // TODO: Add a co_docstring field and set it here
    if (docstring == NULL) {
        return NULL;
    }
    code->co_linetable = _PyHydra_BytesFromIndex(pyc, template->linetable);
    if (code->co_linetable == NULL) {
        return NULL;
    }
    code->co_exceptiontable = _PyHydra_BytesFromIndex(pyc, template->exceptiontable);
    if (code->co_exceptiontable == NULL) {
        return NULL;
    }
    uint32_t *pointer = (uint32_t *)(template + 1);
    uint32_t code_size = *pointer++;
    code->co_code = PyBytes_FromStringAndSize((char *)pointer, code_size*2);
    if (code->co_code == NULL) {
        return NULL;
    }
    pointer += (code_size + 1) / 2;
    assert(((Py_ssize_t)pointer & 3) == 0);
    uint32_t n_names = *pointer++;
    code->co_names = PyTuple_New(n_names);
    if (code->co_names == NULL) {
        return NULL;
    }
    for (uint32_t i = 0; i < n_names; i++) {
        PyObject *name = _PyHydra_UnicodeFromIndex(pyc, *pointer++);
        if (name == NULL) {
            return NULL;
        }
        PyTuple_SetItem(code->co_names, i, name);
    }
    uint32_t n_localsplus = *pointer++;
    code->co_localsplusnames = PyTuple_New(n_localsplus);
    if (code->co_localsplusnames == NULL) {
        return NULL;
    }
    if (n_localsplus) {
        for (uint32_t i = 0; i < n_localsplus; i++) {
            PyObject *name = _PyHydra_UnicodeFromIndex(pyc, *pointer++);
            if (name == NULL) {
                return NULL;
            }
            PyTuple_SetItem(code->co_localsplusnames, i, name);
        }
        code->co_localspluskinds = PyObject_Calloc(n_localsplus, sizeof(char));
        if (code->co_localspluskinds == NULL) {
            PyErr_NoMemory();
            return NULL;
        }
        memcpy(code->co_localspluskinds, pointer, n_localsplus);
        // TODO: Compute all the derived values
    }

    if (pyc->consts == NULL) {
        pyc->consts = PyTuple_New(pyc->n_consts);
        if (pyc->consts == NULL) {
            // TODO: DECREF some stuff
            PyErr_NoMemory();
            return NULL;
        }
    }
    Py_INCREF(pyc->consts);
    code->co_consts = pyc->consts;  // The items may still be NULL!!!

    if (pyc->names == NULL) {
        pyc->names = PyTuple_New(pyc->n_strings);
        if (pyc->names == NULL) {
            // TODO: DECREF some stuff
            PyErr_NoMemory();
            return NULL;
        }
    }
    Py_INCREF(pyc->names);
    code->co_names = pyc->names;  // The items may still be NULL!!!

    // Mark hydrated
    code->co_firstinstr = (_Py_CODEUNIT *)PyBytes_AsString(code->co_code);
    return code;
}<|MERGE_RESOLUTION|>--- conflicted
+++ resolved
@@ -331,10 +331,9 @@
         Py_INCREF(con->names);
         co->co_names = con->names;
 
-<<<<<<< HEAD
         Py_INCREF(con->localsplusnames);
         co->co_localsplusnames = con->localsplusnames;
-        // We take ownership of the kinds array.
+        Py_INCREF(con->localspluskinds);
         co->co_localspluskinds = con->localspluskinds;
     }
     else {
@@ -349,12 +348,6 @@
     }
     co->co_pyc = con->pyc;
     co->co_pyc_index = con->pyc_index;
-=======
-    Py_INCREF(con->localsplusnames);
-    co->co_localsplusnames = con->localsplusnames;
-    Py_INCREF(con->localspluskinds);
-    co->co_localspluskinds = con->localspluskinds;
->>>>>>> 51f45d08
 
     co->co_argcount = con->argcount;
     co->co_posonlyargcount = con->posonlyargcount;
