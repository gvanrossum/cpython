/* Type object implementation */

#include "Python.h"
#include "frameobject.h"
#include "structmember.h"

#include <ctype.h>


/* Support type attribute cache */

/* The cache can keep references to the names alive for longer than
   they normally would.  This is why the maximum size is limited to
   MCACHE_MAX_ATTR_SIZE, since it might be a problem if very large
   strings are used as attribute names. */
#define MCACHE_MAX_ATTR_SIZE    100
#define MCACHE_SIZE_EXP         12
#define MCACHE_HASH(version, name_hash)                                 \
        (((unsigned int)(version) ^ (unsigned int)(name_hash))          \
         & ((1 << MCACHE_SIZE_EXP) - 1))

#define MCACHE_HASH_METHOD(type, name)                                  \
        MCACHE_HASH((type)->tp_version_tag,                     \
                    ((PyASCIIObject *)(name))->hash)
#define MCACHE_CACHEABLE_NAME(name)                                     \
        PyUnicode_CheckExact(name) &&                            \
        PyUnicode_READY(name) != -1 &&                      \
        PyUnicode_GET_LENGTH(name) <= MCACHE_MAX_ATTR_SIZE

struct method_cache_entry {
    unsigned int version;
    PyObject *name;             /* reference to exactly a str or None */
    PyObject *value;            /* borrowed */
};

static struct method_cache_entry method_cache[1 << MCACHE_SIZE_EXP];
static unsigned int next_version_tag = 0;

#define MCACHE_STATS 0

#if MCACHE_STATS
static size_t method_cache_hits = 0;
static size_t method_cache_misses = 0;
static size_t method_cache_collisions = 0;
#endif

/* alphabetical order */
_Py_IDENTIFIER(__abstractmethods__);
_Py_IDENTIFIER(__class__);
_Py_IDENTIFIER(__delitem__);
_Py_IDENTIFIER(__dict__);
_Py_IDENTIFIER(__doc__);
_Py_IDENTIFIER(__getattribute__);
_Py_IDENTIFIER(__getitem__);
_Py_IDENTIFIER(__hash__);
_Py_IDENTIFIER(__init_subclass__);
_Py_IDENTIFIER(__len__);
_Py_IDENTIFIER(__module__);
_Py_IDENTIFIER(__name__);
_Py_IDENTIFIER(__new__);
_Py_IDENTIFIER(__set_name__);
_Py_IDENTIFIER(__setitem__);
_Py_IDENTIFIER(builtins);

static PyObject *
slot_tp_new(PyTypeObject *type, PyObject *args, PyObject *kwds);

static void
clear_slotdefs(void);

/*
 * finds the beginning of the docstring's introspection signature.
 * if present, returns a pointer pointing to the first '('.
 * otherwise returns NULL.
 *
 * doesn't guarantee that the signature is valid, only that it
 * has a valid prefix.  (the signature must also pass skip_signature.)
 */
static const char *
find_signature(const char *name, const char *doc)
{
    const char *dot;
    size_t length;

    if (!doc)
        return NULL;

    assert(name != NULL);

    /* for dotted names like classes, only use the last component */
    dot = strrchr(name, '.');
    if (dot)
        name = dot + 1;

    length = strlen(name);
    if (strncmp(doc, name, length))
        return NULL;
    doc += length;
    if (*doc != '(')
        return NULL;
    return doc;
}

#define SIGNATURE_END_MARKER         ")\n--\n\n"
#define SIGNATURE_END_MARKER_LENGTH  6
/*
 * skips past the end of the docstring's instrospection signature.
 * (assumes doc starts with a valid signature prefix.)
 */
static const char *
skip_signature(const char *doc)
{
    while (*doc) {
        if ((*doc == *SIGNATURE_END_MARKER) &&
            !strncmp(doc, SIGNATURE_END_MARKER, SIGNATURE_END_MARKER_LENGTH))
            return doc + SIGNATURE_END_MARKER_LENGTH;
        if ((*doc == '\n') && (doc[1] == '\n'))
            return NULL;
        doc++;
    }
    return NULL;
}

static const char *
_PyType_DocWithoutSignature(const char *name, const char *internal_doc)
{
    const char *doc = find_signature(name, internal_doc);

    if (doc) {
        doc = skip_signature(doc);
        if (doc)
            return doc;
        }
    return internal_doc;
}

PyObject *
_PyType_GetDocFromInternalDoc(const char *name, const char *internal_doc)
{
    const char *doc = _PyType_DocWithoutSignature(name, internal_doc);

    if (!doc || *doc == '\0') {
        Py_INCREF(Py_None);
        return Py_None;
    }

    return PyUnicode_FromString(doc);
}

PyObject *
_PyType_GetTextSignatureFromInternalDoc(const char *name, const char *internal_doc)
{
    const char *start = find_signature(name, internal_doc);
    const char *end;

    if (start)
        end = skip_signature(start);
    else
        end = NULL;
    if (!end) {
        Py_INCREF(Py_None);
        return Py_None;
    }

    /* back "end" up until it points just past the final ')' */
    end -= SIGNATURE_END_MARKER_LENGTH - 1;
    assert((end - start) >= 2); /* should be "()" at least */
    assert(end[-1] == ')');
    assert(end[0] == '\n');
    return PyUnicode_FromStringAndSize(start, end - start);
}

unsigned int
PyType_ClearCache(void)
{
    Py_ssize_t i;
    unsigned int cur_version_tag = next_version_tag - 1;

#if MCACHE_STATS
    size_t total = method_cache_hits + method_cache_collisions + method_cache_misses;
    fprintf(stderr, "-- Method cache hits        = %zd (%d%%)\n",
            method_cache_hits, (int) (100.0 * method_cache_hits / total));
    fprintf(stderr, "-- Method cache true misses = %zd (%d%%)\n",
            method_cache_misses, (int) (100.0 * method_cache_misses / total));
    fprintf(stderr, "-- Method cache collisions  = %zd (%d%%)\n",
            method_cache_collisions, (int) (100.0 * method_cache_collisions / total));
    fprintf(stderr, "-- Method cache size        = %zd KB\n",
            sizeof(method_cache) / 1024);
#endif

    for (i = 0; i < (1 << MCACHE_SIZE_EXP); i++) {
        method_cache[i].version = 0;
        Py_CLEAR(method_cache[i].name);
        method_cache[i].value = NULL;
    }
    next_version_tag = 0;
    /* mark all version tags as invalid */
    PyType_Modified(&PyBaseObject_Type);
    return cur_version_tag;
}

void
_PyType_Fini(void)
{
    PyType_ClearCache();
    clear_slotdefs();
}

void
PyType_Modified(PyTypeObject *type)
{
    /* Invalidate any cached data for the specified type and all
       subclasses.  This function is called after the base
       classes, mro, or attributes of the type are altered.

       Invariants:

       - Py_TPFLAGS_VALID_VERSION_TAG is never set if
         Py_TPFLAGS_HAVE_VERSION_TAG is not set (e.g. on type
         objects coming from non-recompiled extension modules)

       - before Py_TPFLAGS_VALID_VERSION_TAG can be set on a type,
         it must first be set on all super types.

       This function clears the Py_TPFLAGS_VALID_VERSION_TAG of a
       type (so it must first clear it on all subclasses).  The
       tp_version_tag value is meaningless unless this flag is set.
       We don't assign new version tags eagerly, but only as
       needed.
     */
    PyObject *raw, *ref;
    Py_ssize_t i;

    if (!PyType_HasFeature(type, Py_TPFLAGS_VALID_VERSION_TAG))
        return;

    raw = type->tp_subclasses;
    if (raw != NULL) {
        assert(PyDict_CheckExact(raw));
        i = 0;
        while (PyDict_Next(raw, &i, NULL, &ref)) {
            assert(PyWeakref_CheckRef(ref));
            ref = PyWeakref_GET_OBJECT(ref);
            if (ref != Py_None) {
                PyType_Modified((PyTypeObject *)ref);
            }
        }
    }
    type->tp_flags &= ~Py_TPFLAGS_VALID_VERSION_TAG;
}

static void
type_mro_modified(PyTypeObject *type, PyObject *bases) {
    /*
       Check that all base classes or elements of the MRO of type are
       able to be cached.  This function is called after the base
       classes or mro of the type are altered.

       Unset HAVE_VERSION_TAG and VALID_VERSION_TAG if the type
       has a custom MRO that includes a type which is not officially
       super type.

       Called from mro_internal, which will subsequently be called on
       each subclass when their mro is recursively updated.
     */
    Py_ssize_t i, n;
    int clear = 0;

    if (!PyType_HasFeature(type, Py_TPFLAGS_HAVE_VERSION_TAG))
        return;

    n = PyTuple_GET_SIZE(bases);
    for (i = 0; i < n; i++) {
        PyObject *b = PyTuple_GET_ITEM(bases, i);
        PyTypeObject *cls;

        assert(PyType_Check(b));
        cls = (PyTypeObject *)b;

        if (!PyType_HasFeature(cls, Py_TPFLAGS_HAVE_VERSION_TAG) ||
            !PyType_IsSubtype(type, cls)) {
            clear = 1;
            break;
        }
    }

    if (clear)
        type->tp_flags &= ~(Py_TPFLAGS_HAVE_VERSION_TAG|
                            Py_TPFLAGS_VALID_VERSION_TAG);
}

static int
assign_version_tag(PyTypeObject *type)
{
    /* Ensure that the tp_version_tag is valid and set
       Py_TPFLAGS_VALID_VERSION_TAG.  To respect the invariant, this
       must first be done on all super classes.  Return 0 if this
       cannot be done, 1 if Py_TPFLAGS_VALID_VERSION_TAG.
    */
    Py_ssize_t i, n;
    PyObject *bases;

    if (PyType_HasFeature(type, Py_TPFLAGS_VALID_VERSION_TAG))
        return 1;
    if (!PyType_HasFeature(type, Py_TPFLAGS_HAVE_VERSION_TAG))
        return 0;
    if (!PyType_HasFeature(type, Py_TPFLAGS_READY))
        return 0;

    type->tp_version_tag = next_version_tag++;
    /* for stress-testing: next_version_tag &= 0xFF; */

    if (type->tp_version_tag == 0) {
        /* wrap-around or just starting Python - clear the whole
           cache by filling names with references to Py_None.
           Values are also set to NULL for added protection, as they
           are borrowed reference */
        for (i = 0; i < (1 << MCACHE_SIZE_EXP); i++) {
            method_cache[i].value = NULL;
            Py_INCREF(Py_None);
            Py_XSETREF(method_cache[i].name, Py_None);
        }
        /* mark all version tags as invalid */
        PyType_Modified(&PyBaseObject_Type);
        return 1;
    }
    bases = type->tp_bases;
    n = PyTuple_GET_SIZE(bases);
    for (i = 0; i < n; i++) {
        PyObject *b = PyTuple_GET_ITEM(bases, i);
        assert(PyType_Check(b));
        if (!assign_version_tag((PyTypeObject *)b))
            return 0;
    }
    type->tp_flags |= Py_TPFLAGS_VALID_VERSION_TAG;
    return 1;
}


static PyMemberDef type_members[] = {
    {"__basicsize__", T_PYSSIZET, offsetof(PyTypeObject,tp_basicsize),READONLY},
    {"__itemsize__", T_PYSSIZET, offsetof(PyTypeObject, tp_itemsize), READONLY},
    {"__flags__", T_LONG, offsetof(PyTypeObject, tp_flags), READONLY},
    {"__weakrefoffset__", T_LONG,
     offsetof(PyTypeObject, tp_weaklistoffset), READONLY},
    {"__base__", T_OBJECT, offsetof(PyTypeObject, tp_base), READONLY},
    {"__dictoffset__", T_LONG,
     offsetof(PyTypeObject, tp_dictoffset), READONLY},
    {"__mro__", T_OBJECT, offsetof(PyTypeObject, tp_mro), READONLY},
    {0}
};

static int
check_set_special_type_attr(PyTypeObject *type, PyObject *value, const char *name)
{
    if (!(type->tp_flags & Py_TPFLAGS_HEAPTYPE)) {
        PyErr_Format(PyExc_TypeError,
                     "can't set %s.%s", type->tp_name, name);
        return 0;
    }
    if (!value) {
        PyErr_Format(PyExc_TypeError,
                     "can't delete %s.%s", type->tp_name, name);
        return 0;
    }
    return 1;
}

static PyObject *
type_name(PyTypeObject *type, void *context)
{
    const char *s;

    if (type->tp_flags & Py_TPFLAGS_HEAPTYPE) {
        PyHeapTypeObject* et = (PyHeapTypeObject*)type;

        Py_INCREF(et->ht_name);
        return et->ht_name;
    }
    else {
        s = strrchr(type->tp_name, '.');
        if (s == NULL)
            s = type->tp_name;
        else
            s++;
        return PyUnicode_FromString(s);
    }
}

static PyObject *
type_qualname(PyTypeObject *type, void *context)
{
    if (type->tp_flags & Py_TPFLAGS_HEAPTYPE) {
        PyHeapTypeObject* et = (PyHeapTypeObject*)type;
        Py_INCREF(et->ht_qualname);
        return et->ht_qualname;
    }
    else {
        return type_name(type, context);
    }
}

static int
type_set_name(PyTypeObject *type, PyObject *value, void *context)
{
    const char *tp_name;
    Py_ssize_t name_size;

    if (!check_set_special_type_attr(type, value, "__name__"))
        return -1;
    if (!PyUnicode_Check(value)) {
        PyErr_Format(PyExc_TypeError,
                     "can only assign string to %s.__name__, not '%s'",
                     type->tp_name, Py_TYPE(value)->tp_name);
        return -1;
    }

    tp_name = PyUnicode_AsUTF8AndSize(value, &name_size);
    if (tp_name == NULL)
        return -1;
    if (strlen(tp_name) != (size_t)name_size) {
        PyErr_SetString(PyExc_ValueError,
                        "type name must not contain null characters");
        return -1;
    }

    type->tp_name = tp_name;
    Py_INCREF(value);
    Py_SETREF(((PyHeapTypeObject*)type)->ht_name, value);

    return 0;
}

static int
type_set_qualname(PyTypeObject *type, PyObject *value, void *context)
{
    PyHeapTypeObject* et;

    if (!check_set_special_type_attr(type, value, "__qualname__"))
        return -1;
    if (!PyUnicode_Check(value)) {
        PyErr_Format(PyExc_TypeError,
                     "can only assign string to %s.__qualname__, not '%s'",
                     type->tp_name, Py_TYPE(value)->tp_name);
        return -1;
    }

    et = (PyHeapTypeObject*)type;
    Py_INCREF(value);
    Py_SETREF(et->ht_qualname, value);
    return 0;
}

static PyObject *
type_module(PyTypeObject *type, void *context)
{
    PyObject *mod;

    if (type->tp_flags & Py_TPFLAGS_HEAPTYPE) {
        mod = _PyDict_GetItemId(type->tp_dict, &PyId___module__);
        if (mod == NULL) {
            PyErr_Format(PyExc_AttributeError, "__module__");
            return NULL;
        }
        Py_INCREF(mod);
    }
    else {
        const char *s = strrchr(type->tp_name, '.');
        if (s != NULL) {
            mod = PyUnicode_FromStringAndSize(
                type->tp_name, (Py_ssize_t)(s - type->tp_name));
            if (mod != NULL)
                PyUnicode_InternInPlace(&mod);
        }
        else {
            mod = _PyUnicode_FromId(&PyId_builtins);
            Py_XINCREF(mod);
        }
    }
    return mod;
}

static int
type_set_module(PyTypeObject *type, PyObject *value, void *context)
{
    if (!check_set_special_type_attr(type, value, "__module__"))
        return -1;

    PyType_Modified(type);

    return _PyDict_SetItemId(type->tp_dict, &PyId___module__, value);
}

static PyObject *
type_abstractmethods(PyTypeObject *type, void *context)
{
    PyObject *mod = NULL;
    /* type itself has an __abstractmethods__ descriptor (this). Don't return
       that. */
    if (type != &PyType_Type)
        mod = _PyDict_GetItemId(type->tp_dict, &PyId___abstractmethods__);
    if (!mod) {
        PyObject *message = _PyUnicode_FromId(&PyId___abstractmethods__);
        if (message)
            PyErr_SetObject(PyExc_AttributeError, message);
        return NULL;
    }
    Py_INCREF(mod);
    return mod;
}

static int
type_set_abstractmethods(PyTypeObject *type, PyObject *value, void *context)
{
    /* __abstractmethods__ should only be set once on a type, in
       abc.ABCMeta.__new__, so this function doesn't do anything
       special to update subclasses.
    */
    int abstract, res;
    if (value != NULL) {
        abstract = PyObject_IsTrue(value);
        if (abstract < 0)
            return -1;
        res = _PyDict_SetItemId(type->tp_dict, &PyId___abstractmethods__, value);
    }
    else {
        abstract = 0;
        res = _PyDict_DelItemId(type->tp_dict, &PyId___abstractmethods__);
        if (res && PyErr_ExceptionMatches(PyExc_KeyError)) {
            PyObject *message = _PyUnicode_FromId(&PyId___abstractmethods__);
            if (message)
                PyErr_SetObject(PyExc_AttributeError, message);
            return -1;
        }
    }
    if (res == 0) {
        PyType_Modified(type);
        if (abstract)
            type->tp_flags |= Py_TPFLAGS_IS_ABSTRACT;
        else
            type->tp_flags &= ~Py_TPFLAGS_IS_ABSTRACT;
    }
    return res;
}

static PyObject *
type_get_bases(PyTypeObject *type, void *context)
{
    Py_INCREF(type->tp_bases);
    return type->tp_bases;
}

static PyTypeObject *best_base(PyObject *);
static int mro_internal(PyTypeObject *, PyObject **);
static int type_is_subtype_base_chain(PyTypeObject *, PyTypeObject *);
static int compatible_for_assignment(PyTypeObject *, PyTypeObject *, const char *);
static int add_subclass(PyTypeObject*, PyTypeObject*);
static int add_all_subclasses(PyTypeObject *type, PyObject *bases);
static void remove_subclass(PyTypeObject *, PyTypeObject *);
static void remove_all_subclasses(PyTypeObject *type, PyObject *bases);
static void update_all_slots(PyTypeObject *);

typedef int (*update_callback)(PyTypeObject *, void *);
static int update_subclasses(PyTypeObject *type, PyObject *name,
                             update_callback callback, void *data);
static int recurse_down_subclasses(PyTypeObject *type, PyObject *name,
                                   update_callback callback, void *data);
static PyObject *type_subclasses(PyTypeObject *type, PyObject *ignored);

static int
mro_hierarchy(PyTypeObject *type, PyObject *temp)
{
    int res;
    PyObject *new_mro, *old_mro;
    PyObject *tuple;
    PyObject *subclasses;
    Py_ssize_t i, n;

    res = mro_internal(type, &old_mro);
    if (res <= 0)
        /* error / reentrance */
        return res;
    new_mro = type->tp_mro;

    if (old_mro != NULL)
        tuple = PyTuple_Pack(3, type, new_mro, old_mro);
    else
        tuple = PyTuple_Pack(2, type, new_mro);

    if (tuple != NULL)
        res = PyList_Append(temp, tuple);
    else
        res = -1;
    Py_XDECREF(tuple);

    if (res < 0) {
        type->tp_mro = old_mro;
        Py_DECREF(new_mro);
        return -1;
    }
    Py_XDECREF(old_mro);

    /* Obtain a copy of subclasses list to iterate over.

       Otherwise type->tp_subclasses might be altered
       in the middle of the loop, for example, through a custom mro(),
       by invoking type_set_bases on some subclass of the type
       which in turn calls remove_subclass/add_subclass on this type.

       Finally, this makes things simple avoiding the need to deal
       with dictionary iterators and weak references.
    */
    subclasses = type_subclasses(type, NULL);
    if (subclasses == NULL)
        return -1;
    n = PyList_GET_SIZE(subclasses);
    for (i = 0; i < n; i++) {
        PyTypeObject *subclass;
        subclass = (PyTypeObject *)PyList_GET_ITEM(subclasses, i);
        res = mro_hierarchy(subclass, temp);
        if (res < 0)
            break;
    }
    Py_DECREF(subclasses);

    return res;
}

static int
type_set_bases(PyTypeObject *type, PyObject *new_bases, void *context)
{
    int res = 0;
    PyObject *temp;
    PyObject *old_bases;
    PyTypeObject *new_base, *old_base;
    Py_ssize_t i;

    if (!check_set_special_type_attr(type, new_bases, "__bases__"))
        return -1;
    if (!PyTuple_Check(new_bases)) {
        PyErr_Format(PyExc_TypeError,
             "can only assign tuple to %s.__bases__, not %s",
                 type->tp_name, Py_TYPE(new_bases)->tp_name);
        return -1;
    }
    if (PyTuple_GET_SIZE(new_bases) == 0) {
        PyErr_Format(PyExc_TypeError,
             "can only assign non-empty tuple to %s.__bases__, not ()",
                 type->tp_name);
        return -1;
    }
    for (i = 0; i < PyTuple_GET_SIZE(new_bases); i++) {
        PyObject *ob;
        PyTypeObject *base;

        ob = PyTuple_GET_ITEM(new_bases, i);
        if (!PyType_Check(ob)) {
            PyErr_Format(PyExc_TypeError,
                         "%s.__bases__ must be tuple of classes, not '%s'",
                         type->tp_name, Py_TYPE(ob)->tp_name);
            return -1;
        }

        base = (PyTypeObject*)ob;
        if (PyType_IsSubtype(base, type) ||
            /* In case of reentering here again through a custom mro()
               the above check is not enough since it relies on
               base->tp_mro which would gonna be updated inside
               mro_internal only upon returning from the mro().

               However, base->tp_base has already been assigned (see
               below), which in turn may cause an inheritance cycle
               through tp_base chain.  And this is definitely
               not what you want to ever happen.  */
            (base->tp_mro != NULL && type_is_subtype_base_chain(base, type))) {

            PyErr_SetString(PyExc_TypeError,
                            "a __bases__ item causes an inheritance cycle");
            return -1;
        }
    }

    new_base = best_base(new_bases);
    if (new_base == NULL)
        return -1;

    if (!compatible_for_assignment(type->tp_base, new_base, "__bases__"))
        return -1;

    Py_INCREF(new_bases);
    Py_INCREF(new_base);

    old_bases = type->tp_bases;
    old_base = type->tp_base;

    type->tp_bases = new_bases;
    type->tp_base = new_base;

    temp = PyList_New(0);
    if (temp == NULL)
        goto bail;
    if (mro_hierarchy(type, temp) < 0)
        goto undo;
    Py_DECREF(temp);

    /* Take no action in case if type->tp_bases has been replaced
       through reentrance.  */
    if (type->tp_bases == new_bases) {
        /* any base that was in __bases__ but now isn't, we
           need to remove |type| from its tp_subclasses.
           conversely, any class now in __bases__ that wasn't
           needs to have |type| added to its subclasses. */

        /* for now, sod that: just remove from all old_bases,
           add to all new_bases */
        remove_all_subclasses(type, old_bases);
        res = add_all_subclasses(type, new_bases);
        update_all_slots(type);
    }

    Py_DECREF(old_bases);
    Py_DECREF(old_base);

    return res;

  undo:
    for (i = PyList_GET_SIZE(temp) - 1; i >= 0; i--) {
        PyTypeObject *cls;
        PyObject *new_mro, *old_mro = NULL;

        PyArg_UnpackTuple(PyList_GET_ITEM(temp, i),
                          "", 2, 3, &cls, &new_mro, &old_mro);
        /* Do not rollback if cls has a newer version of MRO.  */
        if (cls->tp_mro == new_mro) {
            Py_XINCREF(old_mro);
            cls->tp_mro = old_mro;
            Py_DECREF(new_mro);
        }
    }
    Py_DECREF(temp);

  bail:
    if (type->tp_bases == new_bases) {
        assert(type->tp_base == new_base);

        type->tp_bases = old_bases;
        type->tp_base = old_base;

        Py_DECREF(new_bases);
        Py_DECREF(new_base);
    }
    else {
        Py_DECREF(old_bases);
        Py_DECREF(old_base);
    }

    return -1;
}

static PyObject *
type_dict(PyTypeObject *type, void *context)
{
    if (type->tp_dict == NULL) {
        Py_INCREF(Py_None);
        return Py_None;
    }
    return PyDictProxy_New(type->tp_dict);
}

static PyObject *
type_get_doc(PyTypeObject *type, void *context)
{
    PyObject *result;
    if (!(type->tp_flags & Py_TPFLAGS_HEAPTYPE) && type->tp_doc != NULL) {
        return _PyType_GetDocFromInternalDoc(type->tp_name, type->tp_doc);
    }
    result = _PyDict_GetItemId(type->tp_dict, &PyId___doc__);
    if (result == NULL) {
        result = Py_None;
        Py_INCREF(result);
    }
    else if (Py_TYPE(result)->tp_descr_get) {
        result = Py_TYPE(result)->tp_descr_get(result, NULL,
                                               (PyObject *)type);
    }
    else {
        Py_INCREF(result);
    }
    return result;
}

static PyObject *
type_get_text_signature(PyTypeObject *type, void *context)
{
    return _PyType_GetTextSignatureFromInternalDoc(type->tp_name, type->tp_doc);
}

static int
type_set_doc(PyTypeObject *type, PyObject *value, void *context)
{
    if (!check_set_special_type_attr(type, value, "__doc__"))
        return -1;
    PyType_Modified(type);
    return _PyDict_SetItemId(type->tp_dict, &PyId___doc__, value);
}

static PyObject *
type___instancecheck__(PyObject *type, PyObject *inst)
{
    switch (_PyObject_RealIsInstance(inst, type)) {
    case -1:
        return NULL;
    case 0:
        Py_RETURN_FALSE;
    default:
        Py_RETURN_TRUE;
    }
}


static PyObject *
type___subclasscheck__(PyObject *type, PyObject *inst)
{
    switch (_PyObject_RealIsSubclass(inst, type)) {
    case -1:
        return NULL;
    case 0:
        Py_RETURN_FALSE;
    default:
        Py_RETURN_TRUE;
    }
}


static PyGetSetDef type_getsets[] = {
    {"__name__", (getter)type_name, (setter)type_set_name, NULL},
    {"__qualname__", (getter)type_qualname, (setter)type_set_qualname, NULL},
    {"__bases__", (getter)type_get_bases, (setter)type_set_bases, NULL},
    {"__module__", (getter)type_module, (setter)type_set_module, NULL},
    {"__abstractmethods__", (getter)type_abstractmethods,
     (setter)type_set_abstractmethods, NULL},
    {"__dict__",  (getter)type_dict,  NULL, NULL},
    {"__doc__", (getter)type_get_doc, (setter)type_set_doc, NULL},
    {"__text_signature__", (getter)type_get_text_signature, NULL, NULL},
    {0}
};

static PyObject *
type_repr(PyTypeObject *type)
{
    PyObject *mod, *name, *rtn;

    mod = type_module(type, NULL);
    if (mod == NULL)
        PyErr_Clear();
    else if (!PyUnicode_Check(mod)) {
        Py_DECREF(mod);
        mod = NULL;
    }
    name = type_qualname(type, NULL);
    if (name == NULL) {
        Py_XDECREF(mod);
        return NULL;
    }

    if (mod != NULL && _PyUnicode_CompareWithId(mod, &PyId_builtins))
        rtn = PyUnicode_FromFormat("<class '%U.%U'>", mod, name);
    else
        rtn = PyUnicode_FromFormat("<class '%s'>", type->tp_name);

    Py_XDECREF(mod);
    Py_DECREF(name);
    return rtn;
}

static PyObject *
type_call(PyTypeObject *type, PyObject *args, PyObject *kwds)
{
    PyObject *obj;

    if (type->tp_new == NULL) {
        PyErr_Format(PyExc_TypeError,
                     "cannot create '%.100s' instances",
                     type->tp_name);
        return NULL;
    }

#ifdef Py_DEBUG
    /* type_call() must not be called with an exception set,
       because it may clear it (directly or indirectly) and so the
       caller loses its exception */
    assert(!PyErr_Occurred());
#endif

    obj = type->tp_new(type, args, kwds);
    obj = _Py_CheckFunctionResult((PyObject*)type, obj, NULL);
    if (obj == NULL)
        return NULL;

    /* Ugly exception: when the call was type(something),
       don't call tp_init on the result. */
    if (type == &PyType_Type &&
        PyTuple_Check(args) && PyTuple_GET_SIZE(args) == 1 &&
        (kwds == NULL ||
         (PyDict_Check(kwds) && PyDict_Size(kwds) == 0)))
        return obj;

    /* If the returned object is not an instance of type,
       it won't be initialized. */
    if (!PyType_IsSubtype(Py_TYPE(obj), type))
        return obj;

    type = Py_TYPE(obj);
    if (type->tp_init != NULL) {
        int res = type->tp_init(obj, args, kwds);
        if (res < 0) {
            assert(PyErr_Occurred());
            Py_DECREF(obj);
            obj = NULL;
        }
        else {
            assert(!PyErr_Occurred());
        }
    }
    return obj;
}

PyObject *
PyType_GenericAlloc(PyTypeObject *type, Py_ssize_t nitems)
{
    PyObject *obj;
    const size_t size = _PyObject_VAR_SIZE(type, nitems+1);
    /* note that we need to add one, for the sentinel */

    if (PyType_IS_GC(type))
        obj = _PyObject_GC_Malloc(size);
    else
        obj = (PyObject *)PyObject_MALLOC(size);

    if (obj == NULL)
        return PyErr_NoMemory();

    memset(obj, '\0', size);

    if (type->tp_flags & Py_TPFLAGS_HEAPTYPE)
        Py_INCREF(type);

    if (type->tp_itemsize == 0)
        (void)PyObject_INIT(obj, type);
    else
        (void) PyObject_INIT_VAR((PyVarObject *)obj, type, nitems);

    if (PyType_IS_GC(type))
        _PyObject_GC_TRACK(obj);
    return obj;
}

PyObject *
PyType_GenericNew(PyTypeObject *type, PyObject *args, PyObject *kwds)
{
    return type->tp_alloc(type, 0);
}

/* Helpers for subtyping */

static int
traverse_slots(PyTypeObject *type, PyObject *self, visitproc visit, void *arg)
{
    Py_ssize_t i, n;
    PyMemberDef *mp;

    n = Py_SIZE(type);
    mp = PyHeapType_GET_MEMBERS((PyHeapTypeObject *)type);
    for (i = 0; i < n; i++, mp++) {
        if (mp->type == T_OBJECT_EX) {
            char *addr = (char *)self + mp->offset;
            PyObject *obj = *(PyObject **)addr;
            if (obj != NULL) {
                int err = visit(obj, arg);
                if (err)
                    return err;
            }
        }
    }
    return 0;
}

static int
subtype_traverse(PyObject *self, visitproc visit, void *arg)
{
    PyTypeObject *type, *base;
    traverseproc basetraverse;

    /* Find the nearest base with a different tp_traverse,
       and traverse slots while we're at it */
    type = Py_TYPE(self);
    base = type;
    while ((basetraverse = base->tp_traverse) == subtype_traverse) {
        if (Py_SIZE(base)) {
            int err = traverse_slots(base, self, visit, arg);
            if (err)
                return err;
        }
        base = base->tp_base;
        assert(base);
    }

    if (type->tp_dictoffset != base->tp_dictoffset) {
        PyObject **dictptr = _PyObject_GetDictPtr(self);
        if (dictptr && *dictptr)
            Py_VISIT(*dictptr);
    }

    if (type->tp_flags & Py_TPFLAGS_HEAPTYPE)
        /* For a heaptype, the instances count as references
           to the type.          Traverse the type so the collector
           can find cycles involving this link. */
        Py_VISIT(type);

    if (basetraverse)
        return basetraverse(self, visit, arg);
    return 0;
}

static void
clear_slots(PyTypeObject *type, PyObject *self)
{
    Py_ssize_t i, n;
    PyMemberDef *mp;

    n = Py_SIZE(type);
    mp = PyHeapType_GET_MEMBERS((PyHeapTypeObject *)type);
    for (i = 0; i < n; i++, mp++) {
        if (mp->type == T_OBJECT_EX && !(mp->flags & READONLY)) {
            char *addr = (char *)self + mp->offset;
            PyObject *obj = *(PyObject **)addr;
            if (obj != NULL) {
                *(PyObject **)addr = NULL;
                Py_DECREF(obj);
            }
        }
    }
}

static int
subtype_clear(PyObject *self)
{
    PyTypeObject *type, *base;
    inquiry baseclear;

    /* Find the nearest base with a different tp_clear
       and clear slots while we're at it */
    type = Py_TYPE(self);
    base = type;
    while ((baseclear = base->tp_clear) == subtype_clear) {
        if (Py_SIZE(base))
            clear_slots(base, self);
        base = base->tp_base;
        assert(base);
    }

    /* Clear the instance dict (if any), to break cycles involving only
       __dict__ slots (as in the case 'self.__dict__ is self'). */
    if (type->tp_dictoffset != base->tp_dictoffset) {
        PyObject **dictptr = _PyObject_GetDictPtr(self);
        if (dictptr && *dictptr)
            Py_CLEAR(*dictptr);
    }

    if (baseclear)
        return baseclear(self);
    return 0;
}

static void
subtype_dealloc(PyObject *self)
{
    PyTypeObject *type, *base;
    destructor basedealloc;
    PyThreadState *tstate = PyThreadState_GET();
    int has_finalizer;

    /* Extract the type; we expect it to be a heap type */
    type = Py_TYPE(self);
    assert(type->tp_flags & Py_TPFLAGS_HEAPTYPE);

    /* Test whether the type has GC exactly once */

    if (!PyType_IS_GC(type)) {
        /* It's really rare to find a dynamic type that doesn't have
           GC; it can only happen when deriving from 'object' and not
           adding any slots or instance variables.  This allows
           certain simplifications: there's no need to call
           clear_slots(), or DECREF the dict, or clear weakrefs. */

        /* Maybe call finalizer; exit early if resurrected */
        if (type->tp_finalize) {
            if (PyObject_CallFinalizerFromDealloc(self) < 0)
                return;
        }
        if (type->tp_del) {
            type->tp_del(self);
            if (self->ob_refcnt > 0)
                return;
        }

        /* Find the nearest base with a different tp_dealloc */
        base = type;
        while ((basedealloc = base->tp_dealloc) == subtype_dealloc) {
            assert(Py_SIZE(base) == 0);
            base = base->tp_base;
            assert(base);
        }

        /* Extract the type again; tp_del may have changed it */
        type = Py_TYPE(self);

        /* Call the base tp_dealloc() */
        assert(basedealloc);
        basedealloc(self);

        /* Can't reference self beyond this point */
        Py_DECREF(type);

        /* Done */
        return;
    }

    /* We get here only if the type has GC */

    /* UnTrack and re-Track around the trashcan macro, alas */
    /* See explanation at end of function for full disclosure */
    PyObject_GC_UnTrack(self);
    ++_PyTrash_delete_nesting;
    ++ tstate->trash_delete_nesting;
    Py_TRASHCAN_SAFE_BEGIN(self);
    --_PyTrash_delete_nesting;
    -- tstate->trash_delete_nesting;

    /* Find the nearest base with a different tp_dealloc */
    base = type;
    while ((/*basedealloc =*/ base->tp_dealloc) == subtype_dealloc) {
        base = base->tp_base;
        assert(base);
    }

    has_finalizer = type->tp_finalize || type->tp_del;

    if (type->tp_finalize) {
        _PyObject_GC_TRACK(self);
        if (PyObject_CallFinalizerFromDealloc(self) < 0) {
            /* Resurrected */
            goto endlabel;
        }
        _PyObject_GC_UNTRACK(self);
    }
    /*
      If we added a weaklist, we clear it. Do this *before* calling tp_del,
      clearing slots, or clearing the instance dict.

      GC tracking must be off at this point. weakref callbacks (if any, and
      whether directly here or indirectly in something we call) may trigger GC,
      and if self is tracked at that point, it will look like trash to GC and GC
      will try to delete self again.
    */
    if (type->tp_weaklistoffset && !base->tp_weaklistoffset)
        PyObject_ClearWeakRefs(self);

    if (type->tp_del) {
        _PyObject_GC_TRACK(self);
        type->tp_del(self);
        if (self->ob_refcnt > 0) {
            /* Resurrected */
            goto endlabel;
        }
        _PyObject_GC_UNTRACK(self);
    }
    if (has_finalizer) {
        /* New weakrefs could be created during the finalizer call.
           If this occurs, clear them out without calling their
           finalizers since they might rely on part of the object
           being finalized that has already been destroyed. */
        if (type->tp_weaklistoffset && !base->tp_weaklistoffset) {
            /* Modeled after GET_WEAKREFS_LISTPTR() */
            PyWeakReference **list = (PyWeakReference **) \
                PyObject_GET_WEAKREFS_LISTPTR(self);
            while (*list)
                _PyWeakref_ClearRef(*list);
        }
    }

    /*  Clear slots up to the nearest base with a different tp_dealloc */
    base = type;
    while ((basedealloc = base->tp_dealloc) == subtype_dealloc) {
        if (Py_SIZE(base))
            clear_slots(base, self);
        base = base->tp_base;
        assert(base);
    }

    /* If we added a dict, DECREF it */
    if (type->tp_dictoffset && !base->tp_dictoffset) {
        PyObject **dictptr = _PyObject_GetDictPtr(self);
        if (dictptr != NULL) {
            PyObject *dict = *dictptr;
            if (dict != NULL) {
                Py_DECREF(dict);
                *dictptr = NULL;
            }
        }
    }

    /* Extract the type again; tp_del may have changed it */
    type = Py_TYPE(self);

    /* Call the base tp_dealloc(); first retrack self if
     * basedealloc knows about gc.
     */
    if (PyType_IS_GC(base))
        _PyObject_GC_TRACK(self);
    assert(basedealloc);
    basedealloc(self);

    /* Can't reference self beyond this point. It's possible tp_del switched
       our type from a HEAPTYPE to a non-HEAPTYPE, so be careful about
       reference counting. */
    if (type->tp_flags & Py_TPFLAGS_HEAPTYPE)
      Py_DECREF(type);

  endlabel:
    ++_PyTrash_delete_nesting;
    ++ tstate->trash_delete_nesting;
    Py_TRASHCAN_SAFE_END(self);
    --_PyTrash_delete_nesting;
    -- tstate->trash_delete_nesting;

    /* Explanation of the weirdness around the trashcan macros:

       Q. What do the trashcan macros do?

       A. Read the comment titled "Trashcan mechanism" in object.h.
          For one, this explains why there must be a call to GC-untrack
          before the trashcan begin macro.      Without understanding the
          trashcan code, the answers to the following questions don't make
          sense.

       Q. Why do we GC-untrack before the trashcan and then immediately
          GC-track again afterward?

       A. In the case that the base class is GC-aware, the base class
          probably GC-untracks the object.      If it does that using the
          UNTRACK macro, this will crash when the object is already
          untracked.  Because we don't know what the base class does, the
          only safe thing is to make sure the object is tracked when we
          call the base class dealloc.  But...  The trashcan begin macro
          requires that the object is *untracked* before it is called.  So
          the dance becomes:

         GC untrack
         trashcan begin
         GC track

       Q. Why did the last question say "immediately GC-track again"?
          It's nowhere near immediately.

       A. Because the code *used* to re-track immediately.      Bad Idea.
          self has a refcount of 0, and if gc ever gets its hands on it
          (which can happen if any weakref callback gets invoked), it
          looks like trash to gc too, and gc also tries to delete self
          then.  But we're already deleting self.  Double deallocation is
          a subtle disaster.

       Q. Why the bizarre (net-zero) manipulation of
          _PyTrash_delete_nesting around the trashcan macros?

       A. Some base classes (e.g. list) also use the trashcan mechanism.
          The following scenario used to be possible:

          - suppose the trashcan level is one below the trashcan limit

          - subtype_dealloc() is called

          - the trashcan limit is not yet reached, so the trashcan level
        is incremented and the code between trashcan begin and end is
        executed

          - this destroys much of the object's contents, including its
        slots and __dict__

          - basedealloc() is called; this is really list_dealloc(), or
        some other type which also uses the trashcan macros

          - the trashcan limit is now reached, so the object is put on the
        trashcan's to-be-deleted-later list

          - basedealloc() returns

          - subtype_dealloc() decrefs the object's type

          - subtype_dealloc() returns

          - later, the trashcan code starts deleting the objects from its
        to-be-deleted-later list

          - subtype_dealloc() is called *AGAIN* for the same object

          - at the very least (if the destroyed slots and __dict__ don't
        cause problems) the object's type gets decref'ed a second
        time, which is *BAD*!!!

          The remedy is to make sure that if the code between trashcan
          begin and end in subtype_dealloc() is called, the code between
          trashcan begin and end in basedealloc() will also be called.
          This is done by decrementing the level after passing into the
          trashcan block, and incrementing it just before leaving the
          block.

          But now it's possible that a chain of objects consisting solely
          of objects whose deallocator is subtype_dealloc() will defeat
          the trashcan mechanism completely: the decremented level means
          that the effective level never reaches the limit.      Therefore, we
          *increment* the level *before* entering the trashcan block, and
          matchingly decrement it after leaving.  This means the trashcan
          code will trigger a little early, but that's no big deal.

       Q. Are there any live examples of code in need of all this
          complexity?

       A. Yes.  See SF bug 668433 for code that crashed (when Python was
          compiled in debug mode) before the trashcan level manipulations
          were added.  For more discussion, see SF patches 581742, 575073
          and bug 574207.
    */
}

static PyTypeObject *solid_base(PyTypeObject *type);

/* type test with subclassing support */

static int
type_is_subtype_base_chain(PyTypeObject *a, PyTypeObject *b)
{
    do {
        if (a == b)
            return 1;
        a = a->tp_base;
    } while (a != NULL);

    return (b == &PyBaseObject_Type);
}

int
PyType_IsSubtype(PyTypeObject *a, PyTypeObject *b)
{
    PyObject *mro;

    mro = a->tp_mro;
    if (mro != NULL) {
        /* Deal with multiple inheritance without recursion
           by walking the MRO tuple */
        Py_ssize_t i, n;
        assert(PyTuple_Check(mro));
        n = PyTuple_GET_SIZE(mro);
        for (i = 0; i < n; i++) {
            if (PyTuple_GET_ITEM(mro, i) == (PyObject *)b)
                return 1;
        }
        return 0;
    }
    else
        /* a is not completely initilized yet; follow tp_base */
        return type_is_subtype_base_chain(a, b);
}

/* Internal routines to do a method lookup in the type
   without looking in the instance dictionary
   (so we can't use PyObject_GetAttr) but still binding
   it to the instance.  The arguments are the object,
   the method name as a C string, and the address of a
   static variable used to cache the interned Python string.

   Two variants:

   - lookup_maybe() returns NULL without raising an exception
     when the _PyType_Lookup() call fails;

   - lookup_method() always raises an exception upon errors.

   - _PyObject_LookupSpecial() exported for the benefit of other places.
*/

static PyObject *
lookup_maybe(PyObject *self, _Py_Identifier *attrid)
{
    PyObject *res;

    res = _PyType_LookupId(Py_TYPE(self), attrid);
    if (res != NULL) {
        descrgetfunc f;
        if ((f = Py_TYPE(res)->tp_descr_get) == NULL)
            Py_INCREF(res);
        else
            res = f(res, self, (PyObject *)(Py_TYPE(self)));
    }
    return res;
}

static PyObject *
lookup_method(PyObject *self, _Py_Identifier *attrid)
{
    PyObject *res = lookup_maybe(self, attrid);
    if (res == NULL && !PyErr_Occurred())
        PyErr_SetObject(PyExc_AttributeError, attrid->object);
    return res;
}

PyObject *
_PyObject_LookupSpecial(PyObject *self, _Py_Identifier *attrid)
{
    return lookup_maybe(self, attrid);
}

/* A variation of PyObject_CallMethod that uses lookup_method()
   instead of PyObject_GetAttrString().  This uses the same convention
   as lookup_method to cache the interned name string object. */

static PyObject *
call_method(PyObject *o, _Py_Identifier *nameid, const char *format, ...)
{
    va_list va;
    PyObject *func = NULL, *retval;

    func = lookup_maybe(o, nameid);
    if (func == NULL) {
        if (!PyErr_Occurred())
            PyErr_SetObject(PyExc_AttributeError, nameid->object);
        return NULL;
    }

    if (format && *format) {
        PyObject *args;

        va_start(va, format);
        args = Py_VaBuildValue(format, va);
        va_end(va);

        if (args == NULL) {
            Py_DECREF(func);
            return NULL;
        }
        assert(PyTuple_Check(args));

        retval = PyObject_Call(func, args, NULL);
        Py_DECREF(args);
    }
    else {
        retval = _PyObject_CallNoArg(func);
    }

    Py_DECREF(func);

    return retval;
}

/* Clone of call_method() that returns NotImplemented when the lookup fails. */

static PyObject *
call_maybe(PyObject *o, _Py_Identifier *nameid, const char *format, ...)
{
    va_list va;
    PyObject *func = NULL, *retval;

    func = lookup_maybe(o, nameid);
    if (func == NULL) {
        if (!PyErr_Occurred())
            Py_RETURN_NOTIMPLEMENTED;
        return NULL;
    }

    if (format && *format) {
        PyObject *args;

        va_start(va, format);
        args = Py_VaBuildValue(format, va);
        va_end(va);

        if (args == NULL) {
            Py_DECREF(func);
            return NULL;
        }
        assert(PyTuple_Check(args));

        retval = PyObject_Call(func, args, NULL);
        Py_DECREF(args);
    }
    else {
        retval = _PyObject_CallNoArg(func);
    }

    Py_DECREF(func);

    return retval;
}

/*
    Method resolution order algorithm C3 described in
    "A Monotonic Superclass Linearization for Dylan",
    by Kim Barrett, Bob Cassel, Paul Haahr,
    David A. Moon, Keith Playford, and P. Tucker Withington.
    (OOPSLA 1996)

    Some notes about the rules implied by C3:

    No duplicate bases.
    It isn't legal to repeat a class in a list of base classes.

    The next three properties are the 3 constraints in "C3".

    Local precedence order.
    If A precedes B in C's MRO, then A will precede B in the MRO of all
    subclasses of C.

    Monotonicity.
    The MRO of a class must be an extension without reordering of the
    MRO of each of its superclasses.

    Extended Precedence Graph (EPG).
    Linearization is consistent if there is a path in the EPG from
    each class to all its successors in the linearization.  See
    the paper for definition of EPG.
 */

static int
tail_contains(PyObject *list, int whence, PyObject *o) {
    Py_ssize_t j, size;
    size = PyList_GET_SIZE(list);

    for (j = whence+1; j < size; j++) {
        if (PyList_GET_ITEM(list, j) == o)
            return 1;
    }
    return 0;
}

static PyObject *
class_name(PyObject *cls)
{
    PyObject *name = _PyObject_GetAttrId(cls, &PyId___name__);
    if (name == NULL) {
        PyErr_Clear();
        name = PyObject_Repr(cls);
    }
    if (name == NULL)
        return NULL;
    if (!PyUnicode_Check(name)) {
        Py_DECREF(name);
        return NULL;
    }
    return name;
}

static int
check_duplicates(PyObject *list)
{
    Py_ssize_t i, j, n;
    /* Let's use a quadratic time algorithm,
       assuming that the bases lists is short.
    */
    n = PyList_GET_SIZE(list);
    for (i = 0; i < n; i++) {
        PyObject *o = PyList_GET_ITEM(list, i);
        for (j = i + 1; j < n; j++) {
            if (PyList_GET_ITEM(list, j) == o) {
                o = class_name(o);
                if (o != NULL) {
                    PyErr_Format(PyExc_TypeError,
                                 "duplicate base class %U",
                                 o);
                    Py_DECREF(o);
                } else {
                    PyErr_SetString(PyExc_TypeError,
                                 "duplicate base class");
                }
                return -1;
            }
        }
    }
    return 0;
}

/* Raise a TypeError for an MRO order disagreement.

   It's hard to produce a good error message.  In the absence of better
   insight into error reporting, report the classes that were candidates
   to be put next into the MRO.  There is some conflict between the
   order in which they should be put in the MRO, but it's hard to
   diagnose what constraint can't be satisfied.
*/

static void
set_mro_error(PyObject *to_merge, int *remain)
{
    Py_ssize_t i, n, off, to_merge_size;
    char buf[1000];
    PyObject *k, *v;
    PyObject *set = PyDict_New();
    if (!set) return;

    to_merge_size = PyList_GET_SIZE(to_merge);
    for (i = 0; i < to_merge_size; i++) {
        PyObject *L = PyList_GET_ITEM(to_merge, i);
        if (remain[i] < PyList_GET_SIZE(L)) {
            PyObject *c = PyList_GET_ITEM(L, remain[i]);
            if (PyDict_SetItem(set, c, Py_None) < 0) {
                Py_DECREF(set);
                return;
            }
        }
    }
    n = PyDict_Size(set);

    off = PyOS_snprintf(buf, sizeof(buf), "Cannot create a \
consistent method resolution\norder (MRO) for bases");
    i = 0;
    while (PyDict_Next(set, &i, &k, &v) && (size_t)off < sizeof(buf)) {
        PyObject *name = class_name(k);
        char *name_str;
        if (name != NULL) {
            name_str = _PyUnicode_AsString(name);
            if (name_str == NULL)
                name_str = "?";
        } else
            name_str = "?";
        off += PyOS_snprintf(buf + off, sizeof(buf) - off, " %s", name_str);
        Py_XDECREF(name);
        if (--n && (size_t)(off+1) < sizeof(buf)) {
            buf[off++] = ',';
            buf[off] = '\0';
        }
    }
    PyErr_SetString(PyExc_TypeError, buf);
    Py_DECREF(set);
}

static int
pmerge(PyObject *acc, PyObject* to_merge)
{
    int res = 0;
    Py_ssize_t i, j, to_merge_size, empty_cnt;
    int *remain;

    to_merge_size = PyList_GET_SIZE(to_merge);

    /* remain stores an index into each sublist of to_merge.
       remain[i] is the index of the next base in to_merge[i]
       that is not included in acc.
    */
    remain = (int *)PyMem_MALLOC(SIZEOF_INT*to_merge_size);
    if (remain == NULL) {
        PyErr_NoMemory();
        return -1;
    }
    for (i = 0; i < to_merge_size; i++)
        remain[i] = 0;

  again:
    empty_cnt = 0;
    for (i = 0; i < to_merge_size; i++) {
        PyObject *candidate;

        PyObject *cur_list = PyList_GET_ITEM(to_merge, i);

        if (remain[i] >= PyList_GET_SIZE(cur_list)) {
            empty_cnt++;
            continue;
        }

        /* Choose next candidate for MRO.

           The input sequences alone can determine the choice.
           If not, choose the class which appears in the MRO
           of the earliest direct superclass of the new class.
        */

        candidate = PyList_GET_ITEM(cur_list, remain[i]);
        for (j = 0; j < to_merge_size; j++) {
            PyObject *j_lst = PyList_GET_ITEM(to_merge, j);
            if (tail_contains(j_lst, remain[j], candidate))
                goto skip; /* continue outer loop */
        }
        res = PyList_Append(acc, candidate);
        if (res < 0)
            goto out;

        for (j = 0; j < to_merge_size; j++) {
            PyObject *j_lst = PyList_GET_ITEM(to_merge, j);
            if (remain[j] < PyList_GET_SIZE(j_lst) &&
                PyList_GET_ITEM(j_lst, remain[j]) == candidate) {
                remain[j]++;
            }
        }
        goto again;
      skip: ;
    }

    if (empty_cnt != to_merge_size) {
        set_mro_error(to_merge, remain);
        res = -1;
    }

  out:
    PyMem_FREE(remain);

    return res;
}

static PyObject *
mro_implementation(PyTypeObject *type)
{
    PyObject *result = NULL;
    PyObject *bases;
    PyObject *to_merge, *bases_aslist;
    int res;
    Py_ssize_t i, n;

    if (type->tp_dict == NULL) {
        if (PyType_Ready(type) < 0)
            return NULL;
    }

    /* Find a superclass linearization that honors the constraints
       of the explicit lists of bases and the constraints implied by
       each base class.

       to_merge is a list of lists, where each list is a superclass
       linearization implied by a base class.  The last element of
       to_merge is the declared list of bases.
    */

    bases = type->tp_bases;
    n = PyTuple_GET_SIZE(bases);

    to_merge = PyList_New(n+1);
    if (to_merge == NULL)
        return NULL;

    for (i = 0; i < n; i++) {
        PyTypeObject *base;
        PyObject *base_mro_aslist;

        base = (PyTypeObject *)PyTuple_GET_ITEM(bases, i);
        if (base->tp_mro == NULL) {
            PyErr_Format(PyExc_TypeError,
                         "Cannot extend an incomplete type '%.100s'",
                         base->tp_name);
            goto out;
        }

        base_mro_aslist = PySequence_List(base->tp_mro);
        if (base_mro_aslist == NULL)
            goto out;

        PyList_SET_ITEM(to_merge, i, base_mro_aslist);
    }

    bases_aslist = PySequence_List(bases);
    if (bases_aslist == NULL)
        goto out;
    /* This is just a basic sanity check. */
    if (check_duplicates(bases_aslist) < 0) {
        Py_DECREF(bases_aslist);
        goto out;
    }
    PyList_SET_ITEM(to_merge, n, bases_aslist);

    result = Py_BuildValue("[O]", (PyObject *)type);
    if (result == NULL)
        goto out;

    res = pmerge(result, to_merge);
    if (res < 0)
        Py_CLEAR(result);

  out:
    Py_DECREF(to_merge);

    return result;
}

static PyObject *
mro_external(PyObject *self)
{
    PyTypeObject *type = (PyTypeObject *)self;

    return mro_implementation(type);
}

static int
mro_check(PyTypeObject *type, PyObject *mro)
{
    PyTypeObject *solid;
    Py_ssize_t i, n;

    solid = solid_base(type);

    n = PyTuple_GET_SIZE(mro);
    for (i = 0; i < n; i++) {
        PyTypeObject *base;
        PyObject *tmp;

        tmp = PyTuple_GET_ITEM(mro, i);
        if (!PyType_Check(tmp)) {
            PyErr_Format(
                PyExc_TypeError,
                "mro() returned a non-class ('%.500s')",
                Py_TYPE(tmp)->tp_name);
            return -1;
        }

        base = (PyTypeObject*)tmp;
        if (!PyType_IsSubtype(solid, solid_base(base))) {
            PyErr_Format(
                PyExc_TypeError,
                "mro() returned base with unsuitable layout ('%.500s')",
                base->tp_name);
            return -1;
        }
    }

    return 0;
}

/* Lookups an mcls.mro method, invokes it and checks the result (if needed,
   in case of a custom mro() implementation).

   Keep in mind that during execution of this function type->tp_mro
   can be replaced due to possible reentrance (for example,
   through type_set_bases):

      - when looking up the mcls.mro attribute (it could be
        a user-provided descriptor);

      - from inside a custom mro() itself;

      - through a finalizer of the return value of mro().
*/
static PyObject *
mro_invoke(PyTypeObject *type)
{
    PyObject *mro_result;
    PyObject *new_mro;
    int custom = (Py_TYPE(type) != &PyType_Type);

    if (custom) {
        _Py_IDENTIFIER(mro);
        PyObject *mro_meth = lookup_method((PyObject *)type, &PyId_mro);
        if (mro_meth == NULL)
            return NULL;
        mro_result = PyObject_CallObject(mro_meth, NULL);
        Py_DECREF(mro_meth);
    }
    else {
        mro_result = mro_implementation(type);
    }
    if (mro_result == NULL)
        return NULL;

    new_mro = PySequence_Tuple(mro_result);
    Py_DECREF(mro_result);
    if (new_mro == NULL)
        return NULL;

    if (custom && mro_check(type, new_mro) < 0) {
        Py_DECREF(new_mro);
        return NULL;
    }

    return new_mro;
}

/* Calculates and assigns a new MRO to type->tp_mro.
   Return values and invariants:

     - Returns 1 if a new MRO value has been set to type->tp_mro due to
       this call of mro_internal (no tricky reentrancy and no errors).

       In case if p_old_mro argument is not NULL, a previous value
       of type->tp_mro is put there, and the ownership of this
       reference is transferred to a caller.
       Otherwise, the previous value (if any) is decref'ed.

     - Returns 0 in case when type->tp_mro gets changed because of
       reentering here through a custom mro() (see a comment to mro_invoke).

       In this case, a refcount of an old type->tp_mro is adjusted
       somewhere deeper in the call stack (by the innermost mro_internal
       or its caller) and may become zero upon returning from here.
       This also implies that the whole hierarchy of subclasses of the type
       has seen the new value and updated their MRO accordingly.

     - Returns -1 in case of an error.
*/
static int
mro_internal(PyTypeObject *type, PyObject **p_old_mro)
{
    PyObject *new_mro, *old_mro;
    int reent;

    /* Keep a reference to be able to do a reentrancy check below.
       Don't let old_mro be GC'ed and its address be reused for
       another object, like (suddenly!) a new tp_mro.  */
    old_mro = type->tp_mro;
    Py_XINCREF(old_mro);
    new_mro = mro_invoke(type);  /* might cause reentrance */
    reent = (type->tp_mro != old_mro);
    Py_XDECREF(old_mro);
    if (new_mro == NULL)
        return -1;

    if (reent) {
        Py_DECREF(new_mro);
        return 0;
    }

    type->tp_mro = new_mro;

    type_mro_modified(type, type->tp_mro);
    /* corner case: the super class might have been hidden
       from the custom MRO */
    type_mro_modified(type, type->tp_bases);

    PyType_Modified(type);

    if (p_old_mro != NULL)
        *p_old_mro = old_mro;  /* transfer the ownership */
    else
        Py_XDECREF(old_mro);

    return 1;
}


/* Calculate the best base amongst multiple base classes.
   This is the first one that's on the path to the "solid base". */

static PyTypeObject *
best_base(PyObject *bases)
{
    Py_ssize_t i, n;
    PyTypeObject *base, *winner, *candidate, *base_i;
    PyObject *base_proto;

    assert(PyTuple_Check(bases));
    n = PyTuple_GET_SIZE(bases);
    assert(n > 0);
    base = NULL;
    winner = NULL;
    for (i = 0; i < n; i++) {
        base_proto = PyTuple_GET_ITEM(bases, i);
        if (!PyType_Check(base_proto)) {
            PyErr_SetString(
                PyExc_TypeError,
                "bases must be types");
            return NULL;
        }
        base_i = (PyTypeObject *)base_proto;
        if (base_i->tp_dict == NULL) {
            if (PyType_Ready(base_i) < 0)
                return NULL;
        }
        if (!PyType_HasFeature(base_i, Py_TPFLAGS_BASETYPE)) {
            PyErr_Format(PyExc_TypeError,
                         "type '%.100s' is not an acceptable base type",
                         base_i->tp_name);
            return NULL;
        }
        candidate = solid_base(base_i);
        if (winner == NULL) {
            winner = candidate;
            base = base_i;
        }
        else if (PyType_IsSubtype(winner, candidate))
            ;
        else if (PyType_IsSubtype(candidate, winner)) {
            winner = candidate;
            base = base_i;
        }
        else {
            PyErr_SetString(
                PyExc_TypeError,
                "multiple bases have "
                "instance lay-out conflict");
            return NULL;
        }
    }
    assert (base != NULL);

    return base;
}

static int
extra_ivars(PyTypeObject *type, PyTypeObject *base)
{
    size_t t_size = type->tp_basicsize;
    size_t b_size = base->tp_basicsize;

    assert(t_size >= b_size); /* Else type smaller than base! */
    if (type->tp_itemsize || base->tp_itemsize) {
        /* If itemsize is involved, stricter rules */
        return t_size != b_size ||
            type->tp_itemsize != base->tp_itemsize;
    }
    if (type->tp_weaklistoffset && base->tp_weaklistoffset == 0 &&
        type->tp_weaklistoffset + sizeof(PyObject *) == t_size &&
        type->tp_flags & Py_TPFLAGS_HEAPTYPE)
        t_size -= sizeof(PyObject *);
    if (type->tp_dictoffset && base->tp_dictoffset == 0 &&
        type->tp_dictoffset + sizeof(PyObject *) == t_size &&
        type->tp_flags & Py_TPFLAGS_HEAPTYPE)
        t_size -= sizeof(PyObject *);

    return t_size != b_size;
}

static PyTypeObject *
solid_base(PyTypeObject *type)
{
    PyTypeObject *base;

    if (type->tp_base)
        base = solid_base(type->tp_base);
    else
        base = &PyBaseObject_Type;
    if (extra_ivars(type, base))
        return type;
    else
        return base;
}

static void object_dealloc(PyObject *);
static int object_init(PyObject *, PyObject *, PyObject *);
static int update_slot(PyTypeObject *, PyObject *);
static void fixup_slot_dispatchers(PyTypeObject *);
static int set_names(PyTypeObject *);
static int init_subclass(PyTypeObject *, PyObject *);

/*
 * Helpers for  __dict__ descriptor.  We don't want to expose the dicts
 * inherited from various builtin types.  The builtin base usually provides
 * its own __dict__ descriptor, so we use that when we can.
 */
static PyTypeObject *
get_builtin_base_with_dict(PyTypeObject *type)
{
    while (type->tp_base != NULL) {
        if (type->tp_dictoffset != 0 &&
            !(type->tp_flags & Py_TPFLAGS_HEAPTYPE))
            return type;
        type = type->tp_base;
    }
    return NULL;
}

static PyObject *
get_dict_descriptor(PyTypeObject *type)
{
    PyObject *descr;

    descr = _PyType_LookupId(type, &PyId___dict__);
    if (descr == NULL || !PyDescr_IsData(descr))
        return NULL;

    return descr;
}

static void
raise_dict_descr_error(PyObject *obj)
{
    PyErr_Format(PyExc_TypeError,
                 "this __dict__ descriptor does not support "
                 "'%.200s' objects", Py_TYPE(obj)->tp_name);
}

static PyObject *
subtype_dict(PyObject *obj, void *context)
{
    PyTypeObject *base;

    base = get_builtin_base_with_dict(Py_TYPE(obj));
    if (base != NULL) {
        descrgetfunc func;
        PyObject *descr = get_dict_descriptor(base);
        if (descr == NULL) {
            raise_dict_descr_error(obj);
            return NULL;
        }
        func = Py_TYPE(descr)->tp_descr_get;
        if (func == NULL) {
            raise_dict_descr_error(obj);
            return NULL;
        }
        return func(descr, obj, (PyObject *)(Py_TYPE(obj)));
    }
    return PyObject_GenericGetDict(obj, context);
}

static int
subtype_setdict(PyObject *obj, PyObject *value, void *context)
{
    PyObject **dictptr;
    PyTypeObject *base;

    base = get_builtin_base_with_dict(Py_TYPE(obj));
    if (base != NULL) {
        descrsetfunc func;
        PyObject *descr = get_dict_descriptor(base);
        if (descr == NULL) {
            raise_dict_descr_error(obj);
            return -1;
        }
        func = Py_TYPE(descr)->tp_descr_set;
        if (func == NULL) {
            raise_dict_descr_error(obj);
            return -1;
        }
        return func(descr, obj, value);
    }
    /* Almost like PyObject_GenericSetDict, but allow __dict__ to be deleted. */
    dictptr = _PyObject_GetDictPtr(obj);
    if (dictptr == NULL) {
        PyErr_SetString(PyExc_AttributeError,
                        "This object has no __dict__");
        return -1;
    }
    if (value != NULL && !PyDict_Check(value)) {
        PyErr_Format(PyExc_TypeError,
                     "__dict__ must be set to a dictionary, "
                     "not a '%.200s'", Py_TYPE(value)->tp_name);
        return -1;
    }
    Py_XINCREF(value);
    Py_XSETREF(*dictptr, value);
    return 0;
}

static PyObject *
subtype_getweakref(PyObject *obj, void *context)
{
    PyObject **weaklistptr;
    PyObject *result;

    if (Py_TYPE(obj)->tp_weaklistoffset == 0) {
        PyErr_SetString(PyExc_AttributeError,
                        "This object has no __weakref__");
        return NULL;
    }
    assert(Py_TYPE(obj)->tp_weaklistoffset > 0);
    assert(Py_TYPE(obj)->tp_weaklistoffset + sizeof(PyObject *) <=
           (size_t)(Py_TYPE(obj)->tp_basicsize));
    weaklistptr = (PyObject **)
        ((char *)obj + Py_TYPE(obj)->tp_weaklistoffset);
    if (*weaklistptr == NULL)
        result = Py_None;
    else
        result = *weaklistptr;
    Py_INCREF(result);
    return result;
}

/* Three variants on the subtype_getsets list. */

static PyGetSetDef subtype_getsets_full[] = {
    {"__dict__", subtype_dict, subtype_setdict,
     PyDoc_STR("dictionary for instance variables (if defined)")},
    {"__weakref__", subtype_getweakref, NULL,
     PyDoc_STR("list of weak references to the object (if defined)")},
    {0}
};

static PyGetSetDef subtype_getsets_dict_only[] = {
    {"__dict__", subtype_dict, subtype_setdict,
     PyDoc_STR("dictionary for instance variables (if defined)")},
    {0}
};

static PyGetSetDef subtype_getsets_weakref_only[] = {
    {"__weakref__", subtype_getweakref, NULL,
     PyDoc_STR("list of weak references to the object (if defined)")},
    {0}
};

static int
valid_identifier(PyObject *s)
{
    if (!PyUnicode_Check(s)) {
        PyErr_Format(PyExc_TypeError,
                     "__slots__ items must be strings, not '%.200s'",
                     Py_TYPE(s)->tp_name);
        return 0;
    }
    if (!PyUnicode_IsIdentifier(s)) {
        PyErr_SetString(PyExc_TypeError,
                        "__slots__ must be identifiers");
        return 0;
    }
    return 1;
}

/* Forward */
static int
object_init(PyObject *self, PyObject *args, PyObject *kwds);

static int
type_init(PyObject *cls, PyObject *args, PyObject *kwds)
{
    int res;

    assert(args != NULL && PyTuple_Check(args));
    assert(kwds == NULL || PyDict_Check(kwds));

    if (kwds != NULL && PyTuple_Check(args) && PyTuple_GET_SIZE(args) == 1 &&
        PyDict_Check(kwds) && PyDict_Size(kwds) != 0) {
        PyErr_SetString(PyExc_TypeError,
                        "type.__init__() takes no keyword arguments");
        return -1;
    }

    if (args != NULL && PyTuple_Check(args) &&
        (PyTuple_GET_SIZE(args) != 1 && PyTuple_GET_SIZE(args) != 3)) {
        PyErr_SetString(PyExc_TypeError,
                        "type.__init__() takes 1 or 3 arguments");
        return -1;
    }

    /* Call object.__init__(self) now. */
    /* XXX Could call super(type, cls).__init__() but what's the point? */
    args = PyTuple_GetSlice(args, 0, 0);
    res = object_init(cls, args, NULL);
    Py_DECREF(args);
    return res;
}

unsigned long
PyType_GetFlags(PyTypeObject *type)
{
    return type->tp_flags;
}

/* Determine the most derived metatype. */
PyTypeObject *
_PyType_CalculateMetaclass(PyTypeObject *metatype, PyObject *bases)
{
    Py_ssize_t i, nbases;
    PyTypeObject *winner;
    PyObject *tmp;
    PyTypeObject *tmptype;

    /* Determine the proper metatype to deal with this,
       and check for metatype conflicts while we're at it.
       Note that if some other metatype wins to contract,
       it's possible that its instances are not types. */

    nbases = PyTuple_GET_SIZE(bases);
    winner = metatype;
    for (i = 0; i < nbases; i++) {
        tmp = PyTuple_GET_ITEM(bases, i);
        tmptype = Py_TYPE(tmp);
        if (PyType_IsSubtype(winner, tmptype))
            continue;
        if (PyType_IsSubtype(tmptype, winner)) {
            winner = tmptype;
            continue;
        }
        /* else: */
        PyErr_SetString(PyExc_TypeError,
                        "metaclass conflict: "
                        "the metaclass of a derived class "
                        "must be a (non-strict) subclass "
                        "of the metaclasses of all its bases");
        return NULL;
    }
    return winner;
}

static PyObject *
type_new(PyTypeObject *metatype, PyObject *args, PyObject *kwds)
{
    PyObject *name, *bases = NULL, *orig_dict, *dict = NULL;
    PyObject *qualname, *slots = NULL, *tmp, *newslots, *cell;
    PyTypeObject *type = NULL, *base, *tmptype, *winner;
    PyHeapTypeObject *et;
    PyMemberDef *mp;
    Py_ssize_t i, nbases, nslots, slotoffset, name_size;
    int j, may_add_dict, may_add_weak, add_dict, add_weak;
    _Py_IDENTIFIER(__qualname__);
    _Py_IDENTIFIER(__slots__);
    _Py_IDENTIFIER(__classcell__);

    assert(args != NULL && PyTuple_Check(args));
    assert(kwds == NULL || PyDict_Check(kwds));

    /* Special case: type(x) should return x->ob_type */
    /* We only want type itself to accept the one-argument form (#27157)
       Note: We don't call PyType_CheckExact as that also allows subclasses */
    if (metatype == &PyType_Type) {
        const Py_ssize_t nargs = PyTuple_GET_SIZE(args);
        const Py_ssize_t nkwds = kwds == NULL ? 0 : PyDict_Size(kwds);

        if (nargs == 1 && nkwds == 0) {
            PyObject *x = PyTuple_GET_ITEM(args, 0);
            Py_INCREF(Py_TYPE(x));
            return (PyObject *) Py_TYPE(x);
        }

        /* SF bug 475327 -- if that didn't trigger, we need 3
           arguments. but PyArg_ParseTupleAndKeywords below may give
           a msg saying type() needs exactly 3. */
        if (nargs != 3) {
            PyErr_SetString(PyExc_TypeError,
                            "type() takes 1 or 3 arguments");
            return NULL;
        }
    }

    /* Check arguments: (name, bases, dict) */
    if (!PyArg_ParseTuple(args, "UO!O!:type.__new__", &name, &PyTuple_Type,
                          &bases, &PyDict_Type, &orig_dict))
        return NULL;

    /* Determine the proper metatype to deal with this: */
    winner = _PyType_CalculateMetaclass(metatype, bases);
    if (winner == NULL) {
        return NULL;
    }

    if (winner != metatype) {
        if (winner->tp_new != type_new) /* Pass it to the winner */
            return winner->tp_new(winner, args, kwds);
        metatype = winner;
    }

    /* Adjust for empty tuple bases */
    nbases = PyTuple_GET_SIZE(bases);
    if (nbases == 0) {
        bases = PyTuple_Pack(1, &PyBaseObject_Type);
        if (bases == NULL)
            goto error;
        nbases = 1;
    }
    else
        Py_INCREF(bases);

    /* Calculate best base, and check that all bases are type objects */
    base = best_base(bases);
    if (base == NULL) {
        goto error;
    }

    dict = PyDict_Copy(orig_dict);
    if (dict == NULL)
        goto error;

    /* Check for a __slots__ sequence variable in dict, and count it */
    slots = _PyDict_GetItemId(dict, &PyId___slots__);
    nslots = 0;
    add_dict = 0;
    add_weak = 0;
    may_add_dict = base->tp_dictoffset == 0;
    may_add_weak = base->tp_weaklistoffset == 0 && base->tp_itemsize == 0;
    if (slots == NULL) {
        if (may_add_dict) {
            add_dict++;
        }
        if (may_add_weak) {
            add_weak++;
        }
    }
    else {
        /* Have slots */

        /* Make it into a tuple */
        if (PyUnicode_Check(slots))
            slots = PyTuple_Pack(1, slots);
        else
            slots = PySequence_Tuple(slots);
        if (slots == NULL)
            goto error;
        assert(PyTuple_Check(slots));

        /* Are slots allowed? */
        nslots = PyTuple_GET_SIZE(slots);
        if (nslots > 0 && base->tp_itemsize != 0) {
            PyErr_Format(PyExc_TypeError,
                         "nonempty __slots__ "
                         "not supported for subtype of '%s'",
                         base->tp_name);
            goto error;
        }

        /* Check for valid slot names and two special cases */
        for (i = 0; i < nslots; i++) {
            PyObject *tmp = PyTuple_GET_ITEM(slots, i);
            if (!valid_identifier(tmp))
                goto error;
            assert(PyUnicode_Check(tmp));
            if (_PyUnicode_CompareWithId(tmp, &PyId___dict__) == 0) {
                if (!may_add_dict || add_dict) {
                    PyErr_SetString(PyExc_TypeError,
                        "__dict__ slot disallowed: "
                        "we already got one");
                    goto error;
                }
                add_dict++;
            }
            if (PyUnicode_CompareWithASCIIString(tmp, "__weakref__") == 0) {
                if (!may_add_weak || add_weak) {
                    PyErr_SetString(PyExc_TypeError,
                        "__weakref__ slot disallowed: "
                        "either we already got one, "
                        "or __itemsize__ != 0");
                    goto error;
                }
                add_weak++;
            }
        }

        /* Copy slots into a list, mangle names and sort them.
           Sorted names are needed for __class__ assignment.
           Convert them back to tuple at the end.
        */
        newslots = PyList_New(nslots - add_dict - add_weak);
        if (newslots == NULL)
            goto error;
        for (i = j = 0; i < nslots; i++) {
            tmp = PyTuple_GET_ITEM(slots, i);
            if ((add_dict &&
                 _PyUnicode_CompareWithId(tmp, &PyId___dict__) == 0) ||
                (add_weak &&
                 PyUnicode_CompareWithASCIIString(tmp, "__weakref__") == 0))
                continue;
            tmp =_Py_Mangle(name, tmp);
            if (!tmp) {
                Py_DECREF(newslots);
                goto error;
            }
            PyList_SET_ITEM(newslots, j, tmp);
            if (PyDict_GetItem(dict, tmp)) {
                PyErr_Format(PyExc_ValueError,
                             "%R in __slots__ conflicts with class variable",
                             tmp);
                Py_DECREF(newslots);
                goto error;
            }
            j++;
        }
        assert(j == nslots - add_dict - add_weak);
        nslots = j;
        Py_CLEAR(slots);
        if (PyList_Sort(newslots) == -1) {
            Py_DECREF(newslots);
            goto error;
        }
        slots = PyList_AsTuple(newslots);
        Py_DECREF(newslots);
        if (slots == NULL)
            goto error;

        /* Secondary bases may provide weakrefs or dict */
        if (nbases > 1 &&
            ((may_add_dict && !add_dict) ||
             (may_add_weak && !add_weak))) {
            for (i = 0; i < nbases; i++) {
                tmp = PyTuple_GET_ITEM(bases, i);
                if (tmp == (PyObject *)base)
                    continue; /* Skip primary base */
                assert(PyType_Check(tmp));
                tmptype = (PyTypeObject *)tmp;
                if (may_add_dict && !add_dict &&
                    tmptype->tp_dictoffset != 0)
                    add_dict++;
                if (may_add_weak && !add_weak &&
                    tmptype->tp_weaklistoffset != 0)
                    add_weak++;
                if (may_add_dict && !add_dict)
                    continue;
                if (may_add_weak && !add_weak)
                    continue;
                /* Nothing more to check */
                break;
            }
        }
    }

    /* Allocate the type object */
    type = (PyTypeObject *)metatype->tp_alloc(metatype, nslots);
    if (type == NULL)
        goto error;

    /* Keep name and slots alive in the extended type object */
    et = (PyHeapTypeObject *)type;
    Py_INCREF(name);
    et->ht_name = name;
    et->ht_slots = slots;
    slots = NULL;

    /* Initialize tp_flags */
    type->tp_flags = Py_TPFLAGS_DEFAULT | Py_TPFLAGS_HEAPTYPE |
        Py_TPFLAGS_BASETYPE | Py_TPFLAGS_HAVE_FINALIZE;
    if (base->tp_flags & Py_TPFLAGS_HAVE_GC)
        type->tp_flags |= Py_TPFLAGS_HAVE_GC;

    /* Initialize essential fields */
    type->tp_as_async = &et->as_async;
    type->tp_as_number = &et->as_number;
    type->tp_as_sequence = &et->as_sequence;
    type->tp_as_mapping = &et->as_mapping;
    type->tp_as_buffer = &et->as_buffer;
    type->tp_name = PyUnicode_AsUTF8AndSize(name, &name_size);
    if (!type->tp_name)
        goto error;
    if (strlen(type->tp_name) != (size_t)name_size) {
        PyErr_SetString(PyExc_ValueError,
                        "type name must not contain null characters");
        goto error;
    }

    /* Set tp_base and tp_bases */
    type->tp_bases = bases;
    bases = NULL;
    Py_INCREF(base);
    type->tp_base = base;

    /* Initialize tp_dict from passed-in dict */
    Py_INCREF(dict);
    type->tp_dict = dict;

    /* Set __module__ in the dict */
    if (_PyDict_GetItemId(dict, &PyId___module__) == NULL) {
        tmp = PyEval_GetGlobals();
        if (tmp != NULL) {
            tmp = _PyDict_GetItemId(tmp, &PyId___name__);
            if (tmp != NULL) {
                if (_PyDict_SetItemId(dict, &PyId___module__,
                                      tmp) < 0)
                    goto error;
            }
        }
    }

    /* Set ht_qualname to dict['__qualname__'] if available, else to
       __name__.  The __qualname__ accessor will look for ht_qualname.
    */
    qualname = _PyDict_GetItemId(dict, &PyId___qualname__);
    if (qualname != NULL) {
        if (!PyUnicode_Check(qualname)) {
            PyErr_Format(PyExc_TypeError,
                         "type __qualname__ must be a str, not %s",
                         Py_TYPE(qualname)->tp_name);
            goto error;
        }
    }
    et->ht_qualname = qualname ? qualname : et->ht_name;
    Py_INCREF(et->ht_qualname);
    if (qualname != NULL && _PyDict_DelItemId(dict, &PyId___qualname__) < 0)
        goto error;

    /* Set tp_doc to a copy of dict['__doc__'], if the latter is there
       and is a string.  The __doc__ accessor will first look for tp_doc;
       if that fails, it will still look into __dict__.
    */
    {
        PyObject *doc = _PyDict_GetItemId(dict, &PyId___doc__);
        if (doc != NULL && PyUnicode_Check(doc)) {
            Py_ssize_t len;
            char *doc_str;
            char *tp_doc;

            doc_str = _PyUnicode_AsString(doc);
            if (doc_str == NULL)
                goto error;
            /* Silently truncate the docstring if it contains null bytes. */
            len = strlen(doc_str);
            tp_doc = (char *)PyObject_MALLOC(len + 1);
            if (tp_doc == NULL) {
                PyErr_NoMemory();
                goto error;
            }
            memcpy(tp_doc, doc_str, len + 1);
            type->tp_doc = tp_doc;
        }
    }

    /* Special-case __new__: if it's a plain function,
       make it a static function */
    tmp = _PyDict_GetItemId(dict, &PyId___new__);
    if (tmp != NULL && PyFunction_Check(tmp)) {
        tmp = PyStaticMethod_New(tmp);
        if (tmp == NULL)
            goto error;
        if (_PyDict_SetItemId(dict, &PyId___new__, tmp) < 0) {
            Py_DECREF(tmp);
            goto error;
        }
        Py_DECREF(tmp);
    }

    /* Special-case __init_subclass__: if it's a plain function,
       make it a classmethod */
    tmp = _PyDict_GetItemId(dict, &PyId___init_subclass__);
    if (tmp != NULL && PyFunction_Check(tmp)) {
        tmp = PyClassMethod_New(tmp);
        if (tmp == NULL)
            goto error;
        if (_PyDict_SetItemId(dict, &PyId___init_subclass__, tmp) < 0) {
            Py_DECREF(tmp);
            goto error;
        }
        Py_DECREF(tmp);
    }

    /* Add descriptors for custom slots from __slots__, or for __dict__ */
    mp = PyHeapType_GET_MEMBERS(et);
    slotoffset = base->tp_basicsize;
    if (et->ht_slots != NULL) {
        for (i = 0; i < nslots; i++, mp++) {
            mp->name = _PyUnicode_AsString(
                PyTuple_GET_ITEM(et->ht_slots, i));
            if (mp->name == NULL)
                goto error;
            mp->type = T_OBJECT_EX;
            mp->offset = slotoffset;

            /* __dict__ and __weakref__ are already filtered out */
            assert(strcmp(mp->name, "__dict__") != 0);
            assert(strcmp(mp->name, "__weakref__") != 0);

            slotoffset += sizeof(PyObject *);
        }
    }
    if (add_dict) {
        if (base->tp_itemsize)
            type->tp_dictoffset = -(long)sizeof(PyObject *);
        else
            type->tp_dictoffset = slotoffset;
        slotoffset += sizeof(PyObject *);
    }
    if (add_weak) {
        assert(!base->tp_itemsize);
        type->tp_weaklistoffset = slotoffset;
        slotoffset += sizeof(PyObject *);
    }
    type->tp_basicsize = slotoffset;
    type->tp_itemsize = base->tp_itemsize;
    type->tp_members = PyHeapType_GET_MEMBERS(et);

    if (type->tp_weaklistoffset && type->tp_dictoffset)
        type->tp_getset = subtype_getsets_full;
    else if (type->tp_weaklistoffset && !type->tp_dictoffset)
        type->tp_getset = subtype_getsets_weakref_only;
    else if (!type->tp_weaklistoffset && type->tp_dictoffset)
        type->tp_getset = subtype_getsets_dict_only;
    else
        type->tp_getset = NULL;

    /* Special case some slots */
    if (type->tp_dictoffset != 0 || nslots > 0) {
        if (base->tp_getattr == NULL && base->tp_getattro == NULL)
            type->tp_getattro = PyObject_GenericGetAttr;
        if (base->tp_setattr == NULL && base->tp_setattro == NULL)
            type->tp_setattro = PyObject_GenericSetAttr;
    }
    type->tp_dealloc = subtype_dealloc;

    /* Enable GC unless this class is not adding new instance variables and
       the base class did not use GC. */
    if ((base->tp_flags & Py_TPFLAGS_HAVE_GC) ||
        type->tp_basicsize > base->tp_basicsize)
        type->tp_flags |= Py_TPFLAGS_HAVE_GC;

    /* Always override allocation strategy to use regular heap */
    type->tp_alloc = PyType_GenericAlloc;
    if (type->tp_flags & Py_TPFLAGS_HAVE_GC) {
        type->tp_free = PyObject_GC_Del;
        type->tp_traverse = subtype_traverse;
        type->tp_clear = subtype_clear;
    }
    else
        type->tp_free = PyObject_Del;

    /* store type in class' cell */
    cell = _PyDict_GetItemId(dict, &PyId___classcell__);
    if (cell != NULL && PyCell_Check(cell)) {
        PyCell_Set(cell, (PyObject *) type);
        _PyDict_DelItemId(dict, &PyId___classcell__);
        PyErr_Clear();
    }

    /* Initialize the rest */
    if (PyType_Ready(type) < 0)
        goto error;

    /* Put the proper slots in place */
    fixup_slot_dispatchers(type);

    if (type->tp_dictoffset) {
        et->ht_cached_keys = _PyDict_NewKeysForClass();
    }

    if (set_names(type) < 0)
        goto error;

    if (init_subclass(type, kwds) < 0)
        goto error;

    Py_DECREF(dict);
    return (PyObject *)type;

error:
    Py_XDECREF(dict);
    Py_XDECREF(bases);
    Py_XDECREF(slots);
    Py_XDECREF(type);
    return NULL;
}

static const short slotoffsets[] = {
    -1, /* invalid slot */
#include "typeslots.inc"
};

PyObject *
PyType_FromSpecWithBases(PyType_Spec *spec, PyObject *bases)
{
    PyHeapTypeObject *res = (PyHeapTypeObject*)PyType_GenericAlloc(&PyType_Type, 0);
    PyTypeObject *type, *base;
    PyObject *modname;
    char *s;
    char *res_start = (char*)res;
    PyType_Slot *slot;

    /* Set the type name and qualname */
    s = strrchr(spec->name, '.');
    if (s == NULL)
        s = (char*)spec->name;
    else
        s++;

    if (res == NULL)
        return NULL;
    type = &res->ht_type;
    /* The flags must be initialized early, before the GC traverses us */
    type->tp_flags = spec->flags | Py_TPFLAGS_HEAPTYPE;
    res->ht_name = PyUnicode_FromString(s);
    if (!res->ht_name)
        goto fail;
    res->ht_qualname = res->ht_name;
    Py_INCREF(res->ht_qualname);
    type->tp_name = spec->name;
    if (!type->tp_name)
        goto fail;

    /* Adjust for empty tuple bases */
    if (!bases) {
        base = &PyBaseObject_Type;
        /* See whether Py_tp_base(s) was specified */
        for (slot = spec->slots; slot->slot; slot++) {
            if (slot->slot == Py_tp_base)
                base = slot->pfunc;
            else if (slot->slot == Py_tp_bases) {
                bases = slot->pfunc;
                Py_INCREF(bases);
            }
        }
        if (!bases)
            bases = PyTuple_Pack(1, base);
        if (!bases)
            goto fail;
    }
    else
        Py_INCREF(bases);

    /* Calculate best base, and check that all bases are type objects */
    base = best_base(bases);
    if (base == NULL) {
        goto fail;
    }
    if (!PyType_HasFeature(base, Py_TPFLAGS_BASETYPE)) {
        PyErr_Format(PyExc_TypeError,
                     "type '%.100s' is not an acceptable base type",
                     base->tp_name);
        goto fail;
    }

    /* Initialize essential fields */
    type->tp_as_async = &res->as_async;
    type->tp_as_number = &res->as_number;
    type->tp_as_sequence = &res->as_sequence;
    type->tp_as_mapping = &res->as_mapping;
    type->tp_as_buffer = &res->as_buffer;
    /* Set tp_base and tp_bases */
    type->tp_bases = bases;
    bases = NULL;
    Py_INCREF(base);
    type->tp_base = base;

    type->tp_basicsize = spec->basicsize;
    type->tp_itemsize = spec->itemsize;

    for (slot = spec->slots; slot->slot; slot++) {
        if (slot->slot < 0
            || (size_t)slot->slot >= Py_ARRAY_LENGTH(slotoffsets)) {
            PyErr_SetString(PyExc_RuntimeError, "invalid slot offset");
            goto fail;
        }
        if (slot->slot == Py_tp_base || slot->slot == Py_tp_bases)
            /* Processed above */
            continue;
        *(void**)(res_start + slotoffsets[slot->slot]) = slot->pfunc;

        /* need to make a copy of the docstring slot, which usually
           points to a static string literal */
        if (slot->slot == Py_tp_doc) {
            const char *old_doc = _PyType_DocWithoutSignature(type->tp_name, slot->pfunc);
            size_t len = strlen(old_doc)+1;
            char *tp_doc = PyObject_MALLOC(len);
            if (tp_doc == NULL) {
                PyErr_NoMemory();
                goto fail;
            }
            memcpy(tp_doc, old_doc, len);
            type->tp_doc = tp_doc;
        }
    }
    if (type->tp_dealloc == NULL) {
        /* It's a heap type, so needs the heap types' dealloc.
           subtype_dealloc will call the base type's tp_dealloc, if
           necessary. */
        type->tp_dealloc = subtype_dealloc;
    }

    if (PyType_Ready(type) < 0)
        goto fail;

    if (type->tp_dictoffset) {
        res->ht_cached_keys = _PyDict_NewKeysForClass();
    }

    /* Set type.__module__ */
    s = strrchr(spec->name, '.');
    if (s != NULL) {
        int err;
        modname = PyUnicode_FromStringAndSize(
                spec->name, (Py_ssize_t)(s - spec->name));
        if (modname == NULL) {
            goto fail;
        }
        err = _PyDict_SetItemId(type->tp_dict, &PyId___module__, modname);
        Py_DECREF(modname);
        if (err != 0)
            goto fail;
    } else {
        if (PyErr_WarnFormat(PyExc_DeprecationWarning, 1,
                "builtin type %.200s has no __module__ attribute",
                spec->name))
            goto fail;
    }

    return (PyObject*)res;

 fail:
    Py_DECREF(res);
    return NULL;
}

PyObject *
PyType_FromSpec(PyType_Spec *spec)
{
    return PyType_FromSpecWithBases(spec, NULL);
}

void *
PyType_GetSlot(PyTypeObject *type, int slot)
{
    if (!PyType_HasFeature(type, Py_TPFLAGS_HEAPTYPE) || slot < 0) {
        PyErr_BadInternalCall();
        return NULL;
    }
    if ((size_t)slot >= Py_ARRAY_LENGTH(slotoffsets)) {
        /* Extension module requesting slot from a future version */
        return NULL;
    }
    return  *(void**)(((char*)type) + slotoffsets[slot]);
}

/* Internal API to look for a name through the MRO.
   This returns a borrowed reference, and doesn't set an exception! */
PyObject *
_PyType_Lookup(PyTypeObject *type, PyObject *name)
{
    Py_ssize_t i, n;
    PyObject *mro, *res, *base, *dict;
    unsigned int h;

    if (MCACHE_CACHEABLE_NAME(name) &&
        PyType_HasFeature(type, Py_TPFLAGS_VALID_VERSION_TAG)) {
        /* fast path */
        h = MCACHE_HASH_METHOD(type, name);
        if (method_cache[h].version == type->tp_version_tag &&
            method_cache[h].name == name) {
#if MCACHE_STATS
            method_cache_hits++;
#endif
            return method_cache[h].value;
        }
    }

    /* Look in tp_dict of types in MRO */
    mro = type->tp_mro;

    if (mro == NULL) {
        if ((type->tp_flags & Py_TPFLAGS_READYING) == 0 &&
            PyType_Ready(type) < 0) {
            /* It's not ideal to clear the error condition,
               but this function is documented as not setting
               an exception, and I don't want to change that.
               When PyType_Ready() can't proceed, it won't
               set the "ready" flag, so future attempts to ready
               the same type will call it again -- hopefully
               in a context that propagates the exception out.
            */
            PyErr_Clear();
            return NULL;
        }
        mro = type->tp_mro;
        if (mro == NULL) {
            return NULL;
        }
    }

    res = NULL;
    /* keep a strong reference to mro because type->tp_mro can be replaced
       during PyDict_GetItem(dict, name)  */
    Py_INCREF(mro);
    assert(PyTuple_Check(mro));
    n = PyTuple_GET_SIZE(mro);
    for (i = 0; i < n; i++) {
        base = PyTuple_GET_ITEM(mro, i);
        assert(PyType_Check(base));
        dict = ((PyTypeObject *)base)->tp_dict;
        assert(dict && PyDict_Check(dict));
        res = PyDict_GetItem(dict, name);
        if (res != NULL)
            break;
    }
    Py_DECREF(mro);

    if (MCACHE_CACHEABLE_NAME(name) && assign_version_tag(type)) {
        h = MCACHE_HASH_METHOD(type, name);
        method_cache[h].version = type->tp_version_tag;
        method_cache[h].value = res;  /* borrowed */
        Py_INCREF(name);
        assert(((PyASCIIObject *)(name))->hash != -1);
#if MCACHE_STATS
        if (method_cache[h].name != Py_None && method_cache[h].name != name)
            method_cache_collisions++;
        else
            method_cache_misses++;
#endif
        Py_SETREF(method_cache[h].name, name);
    }
    return res;
}

PyObject *
_PyType_LookupId(PyTypeObject *type, struct _Py_Identifier *name)
{
    PyObject *oname;
    oname = _PyUnicode_FromId(name);   /* borrowed */
    if (oname == NULL)
        return NULL;
    return _PyType_Lookup(type, oname);
}

/* This is similar to PyObject_GenericGetAttr(),
   but uses _PyType_Lookup() instead of just looking in type->tp_dict. */
static PyObject *
type_getattro(PyTypeObject *type, PyObject *name)
{
    PyTypeObject *metatype = Py_TYPE(type);
    PyObject *meta_attribute, *attribute;
    descrgetfunc meta_get;

    if (!PyUnicode_Check(name)) {
        PyErr_Format(PyExc_TypeError,
                     "attribute name must be string, not '%.200s'",
                     name->ob_type->tp_name);
        return NULL;
    }

    /* Initialize this type (we'll assume the metatype is initialized) */
    if (type->tp_dict == NULL) {
        if (PyType_Ready(type) < 0)
            return NULL;
    }

    /* No readable descriptor found yet */
    meta_get = NULL;

    /* Look for the attribute in the metatype */
    meta_attribute = _PyType_Lookup(metatype, name);

    if (meta_attribute != NULL) {
        meta_get = Py_TYPE(meta_attribute)->tp_descr_get;

        if (meta_get != NULL && PyDescr_IsData(meta_attribute)) {
            /* Data descriptors implement tp_descr_set to intercept
             * writes. Assume the attribute is not overridden in
             * type's tp_dict (and bases): call the descriptor now.
             */
            return meta_get(meta_attribute, (PyObject *)type,
                            (PyObject *)metatype);
        }
        Py_INCREF(meta_attribute);
    }

    /* No data descriptor found on metatype. Look in tp_dict of this
     * type and its bases */
    attribute = _PyType_Lookup(type, name);
    if (attribute != NULL) {
        /* Implement descriptor functionality, if any */
        descrgetfunc local_get = Py_TYPE(attribute)->tp_descr_get;

        Py_XDECREF(meta_attribute);

        if (local_get != NULL) {
            /* NULL 2nd argument indicates the descriptor was
             * found on the target object itself (or a base)  */
            return local_get(attribute, (PyObject *)NULL,
                             (PyObject *)type);
        }

        Py_INCREF(attribute);
        return attribute;
    }

    /* No attribute found in local __dict__ (or bases): use the
     * descriptor from the metatype, if any */
    if (meta_get != NULL) {
        PyObject *res;
        res = meta_get(meta_attribute, (PyObject *)type,
                       (PyObject *)metatype);
        Py_DECREF(meta_attribute);
        return res;
    }

    /* If an ordinary attribute was found on the metatype, return it now */
    if (meta_attribute != NULL) {
        return meta_attribute;
    }

    /* Give up */
    PyErr_Format(PyExc_AttributeError,
                 "type object '%.50s' has no attribute '%U'",
                 type->tp_name, name);
    return NULL;
}

static int
type_setattro(PyTypeObject *type, PyObject *name, PyObject *value)
{
    if (!(type->tp_flags & Py_TPFLAGS_HEAPTYPE)) {
        PyErr_Format(
            PyExc_TypeError,
            "can't set attributes of built-in/extension type '%s'",
            type->tp_name);
        return -1;
    }
    if (PyObject_GenericSetAttr((PyObject *)type, name, value) < 0)
        return -1;
    return update_slot(type, name);
}

extern void
_PyDictKeys_DecRef(PyDictKeysObject *keys);

static void
type_dealloc(PyTypeObject *type)
{
    PyHeapTypeObject *et;
    PyObject *tp, *val, *tb;

    /* Assert this is a heap-allocated type object */
    assert(type->tp_flags & Py_TPFLAGS_HEAPTYPE);
    _PyObject_GC_UNTRACK(type);
    PyErr_Fetch(&tp, &val, &tb);
    remove_all_subclasses(type, type->tp_bases);
    PyErr_Restore(tp, val, tb);
    PyObject_ClearWeakRefs((PyObject *)type);
    et = (PyHeapTypeObject *)type;
    Py_XDECREF(type->tp_base);
    Py_XDECREF(type->tp_dict);
    Py_XDECREF(type->tp_bases);
    Py_XDECREF(type->tp_mro);
    Py_XDECREF(type->tp_cache);
    Py_XDECREF(type->tp_subclasses);
    /* A type's tp_doc is heap allocated, unlike the tp_doc slots
     * of most other objects.  It's okay to cast it to char *.
     */
    PyObject_Free((char *)type->tp_doc);
    Py_XDECREF(et->ht_name);
    Py_XDECREF(et->ht_qualname);
    Py_XDECREF(et->ht_slots);
    if (et->ht_cached_keys)
        _PyDictKeys_DecRef(et->ht_cached_keys);
    Py_TYPE(type)->tp_free((PyObject *)type);
}

static PyObject *
type_subclasses(PyTypeObject *type, PyObject *args_ignored)
{
    PyObject *list, *raw, *ref;
    Py_ssize_t i;

    list = PyList_New(0);
    if (list == NULL)
        return NULL;
    raw = type->tp_subclasses;
    if (raw == NULL)
        return list;
    assert(PyDict_CheckExact(raw));
    i = 0;
    while (PyDict_Next(raw, &i, NULL, &ref)) {
        assert(PyWeakref_CheckRef(ref));
        ref = PyWeakref_GET_OBJECT(ref);
        if (ref != Py_None) {
            if (PyList_Append(list, ref) < 0) {
                Py_DECREF(list);
                return NULL;
            }
        }
    }
    return list;
}

static PyObject *
type_prepare(PyObject *self, PyObject *args, PyObject *kwds)
{
    return PyDict_New();
}

/*
   Merge the __dict__ of aclass into dict, and recursively also all
   the __dict__s of aclass's base classes.  The order of merging isn't
   defined, as it's expected that only the final set of dict keys is
   interesting.
   Return 0 on success, -1 on error.
*/

static int
merge_class_dict(PyObject *dict, PyObject *aclass)
{
    PyObject *classdict;
    PyObject *bases;
    _Py_IDENTIFIER(__bases__);

    assert(PyDict_Check(dict));
    assert(aclass);

    /* Merge in the type's dict (if any). */
    classdict = _PyObject_GetAttrId(aclass, &PyId___dict__);
    if (classdict == NULL)
        PyErr_Clear();
    else {
        int status = PyDict_Update(dict, classdict);
        Py_DECREF(classdict);
        if (status < 0)
            return -1;
    }

    /* Recursively merge in the base types' (if any) dicts. */
    bases = _PyObject_GetAttrId(aclass, &PyId___bases__);
    if (bases == NULL)
        PyErr_Clear();
    else {
        /* We have no guarantee that bases is a real tuple */
        Py_ssize_t i, n;
        n = PySequence_Size(bases); /* This better be right */
        if (n < 0)
            PyErr_Clear();
        else {
            for (i = 0; i < n; i++) {
                int status;
                PyObject *base = PySequence_GetItem(bases, i);
                if (base == NULL) {
                    Py_DECREF(bases);
                    return -1;
                }
                status = merge_class_dict(dict, base);
                Py_DECREF(base);
                if (status < 0) {
                    Py_DECREF(bases);
                    return -1;
                }
            }
        }
        Py_DECREF(bases);
    }
    return 0;
}

/* __dir__ for type objects: returns __dict__ and __bases__.
   We deliberately don't suck up its __class__, as methods belonging to the
   metaclass would probably be more confusing than helpful.
*/
static PyObject *
type_dir(PyObject *self, PyObject *args)
{
    PyObject *result = NULL;
    PyObject *dict = PyDict_New();

    if (dict != NULL && merge_class_dict(dict, self) == 0)
        result = PyDict_Keys(dict);

    Py_XDECREF(dict);
    return result;
}

static PyObject*
type_sizeof(PyObject *self, PyObject *args_unused)
{
    Py_ssize_t size;
    PyTypeObject *type = (PyTypeObject*)self;
    if (type->tp_flags & Py_TPFLAGS_HEAPTYPE) {
        PyHeapTypeObject* et = (PyHeapTypeObject*)type;
        size = sizeof(PyHeapTypeObject);
        if (et->ht_cached_keys)
            size += _PyDict_KeysSize(et->ht_cached_keys);
    }
    else
        size = sizeof(PyTypeObject);
    return PyLong_FromSsize_t(size);
}

static PyMethodDef type_methods[] = {
    {"mro", (PyCFunction)mro_external, METH_NOARGS,
     PyDoc_STR("mro() -> list\nreturn a type's method resolution order")},
    {"__subclasses__", (PyCFunction)type_subclasses, METH_NOARGS,
     PyDoc_STR("__subclasses__() -> list of immediate subclasses")},
    {"__prepare__", (PyCFunction)type_prepare,
     METH_VARARGS | METH_KEYWORDS | METH_CLASS,
     PyDoc_STR("__prepare__() -> dict\n"
               "used to create the namespace for the class statement")},
    {"__instancecheck__", type___instancecheck__, METH_O,
     PyDoc_STR("__instancecheck__() -> bool\ncheck if an object is an instance")},
    {"__subclasscheck__", type___subclasscheck__, METH_O,
     PyDoc_STR("__subclasscheck__() -> bool\ncheck if a class is a subclass")},
    {"__dir__", type_dir, METH_NOARGS,
     PyDoc_STR("__dir__() -> list\nspecialized __dir__ implementation for types")},
    {"__sizeof__",      type_sizeof,       METH_NOARGS,
     "__sizeof__() -> int\nreturn memory consumption of the type object"},
    {0}
};

PyDoc_STRVAR(type_doc,
/* this text signature cannot be accurate yet.  will fix.  --larry */
"type(object_or_name, bases, dict)\n"
"type(object) -> the object's type\n"
"type(name, bases, dict) -> a new type");

static int
type_traverse(PyTypeObject *type, visitproc visit, void *arg)
{
    /* Because of type_is_gc(), the collector only calls this
       for heaptypes. */
    if (!(type->tp_flags & Py_TPFLAGS_HEAPTYPE)) {
        char msg[200];
        sprintf(msg, "type_traverse() called for non-heap type '%.100s'",
                type->tp_name);
        Py_FatalError(msg);
    }

    Py_VISIT(type->tp_dict);
    Py_VISIT(type->tp_cache);
    Py_VISIT(type->tp_mro);
    Py_VISIT(type->tp_bases);
    Py_VISIT(type->tp_base);

    /* There's no need to visit type->tp_subclasses or
       ((PyHeapTypeObject *)type)->ht_slots, because they can't be involved
       in cycles; tp_subclasses is a list of weak references,
       and slots is a tuple of strings. */

    return 0;
}

static int
type_clear(PyTypeObject *type)
{
    PyDictKeysObject *cached_keys;
    /* Because of type_is_gc(), the collector only calls this
       for heaptypes. */
    assert(type->tp_flags & Py_TPFLAGS_HEAPTYPE);

    /* We need to invalidate the method cache carefully before clearing
       the dict, so that other objects caught in a reference cycle
       don't start calling destroyed methods.

       Otherwise, the only field we need to clear is tp_mro, which is
       part of a hard cycle (its first element is the class itself) that
       won't be broken otherwise (it's a tuple and tuples don't have a
       tp_clear handler).  None of the other fields need to be
       cleared, and here's why:

       tp_cache:
           Not used; if it were, it would be a dict.

       tp_bases, tp_base:
           If these are involved in a cycle, there must be at least
           one other, mutable object in the cycle, e.g. a base
           class's dict; the cycle will be broken that way.

       tp_subclasses:
           A dict of weak references can't be part of a cycle; and
           dicts have their own tp_clear.

       slots (in PyHeapTypeObject):
           A tuple of strings can't be part of a cycle.
    */

    PyType_Modified(type);
    cached_keys = ((PyHeapTypeObject *)type)->ht_cached_keys;
    if (cached_keys != NULL) {
        ((PyHeapTypeObject *)type)->ht_cached_keys = NULL;
        _PyDictKeys_DecRef(cached_keys);
    }
    if (type->tp_dict)
        PyDict_Clear(type->tp_dict);
    Py_CLEAR(type->tp_mro);

    return 0;
}

static int
type_is_gc(PyTypeObject *type)
{
    return type->tp_flags & Py_TPFLAGS_HEAPTYPE;
}

PyTypeObject PyType_Type = {
    PyVarObject_HEAD_INIT(&PyType_Type, 0)
    "type",                                     /* tp_name */
    sizeof(PyHeapTypeObject),                   /* tp_basicsize */
    sizeof(PyMemberDef),                        /* tp_itemsize */
    (destructor)type_dealloc,                   /* tp_dealloc */
    0,                                          /* tp_print */
    0,                                          /* tp_getattr */
    0,                                          /* tp_setattr */
    0,                                          /* tp_reserved */
    (reprfunc)type_repr,                        /* tp_repr */
    0,                                          /* tp_as_number */
    0,                                          /* tp_as_sequence */
    0,                                          /* tp_as_mapping */
    0,                                          /* tp_hash */
    (ternaryfunc)type_call,                     /* tp_call */
    0,                                          /* tp_str */
    (getattrofunc)type_getattro,                /* tp_getattro */
    (setattrofunc)type_setattro,                /* tp_setattro */
    0,                                          /* tp_as_buffer */
    Py_TPFLAGS_DEFAULT | Py_TPFLAGS_HAVE_GC |
        Py_TPFLAGS_BASETYPE | Py_TPFLAGS_TYPE_SUBCLASS,         /* tp_flags */
    type_doc,                                   /* tp_doc */
    (traverseproc)type_traverse,                /* tp_traverse */
    (inquiry)type_clear,                        /* tp_clear */
    0,                                          /* tp_richcompare */
    offsetof(PyTypeObject, tp_weaklist),        /* tp_weaklistoffset */
    0,                                          /* tp_iter */
    0,                                          /* tp_iternext */
    type_methods,                               /* tp_methods */
    type_members,                               /* tp_members */
    type_getsets,                               /* tp_getset */
    0,                                          /* tp_base */
    0,                                          /* tp_dict */
    0,                                          /* tp_descr_get */
    0,                                          /* tp_descr_set */
    offsetof(PyTypeObject, tp_dict),            /* tp_dictoffset */
    type_init,                                  /* tp_init */
    0,                                          /* tp_alloc */
    type_new,                                   /* tp_new */
    PyObject_GC_Del,                            /* tp_free */
    (inquiry)type_is_gc,                        /* tp_is_gc */
};


/* The base type of all types (eventually)... except itself. */

/* You may wonder why object.__new__() only complains about arguments
   when object.__init__() is not overridden, and vice versa.

   Consider the use cases:

   1. When neither is overridden, we want to hear complaints about
      excess (i.e., any) arguments, since their presence could
      indicate there's a bug.

   2. When defining an Immutable type, we are likely to override only
      __new__(), since __init__() is called too late to initialize an
      Immutable object.  Since __new__() defines the signature for the
      type, it would be a pain to have to override __init__() just to
      stop it from complaining about excess arguments.

   3. When defining a Mutable type, we are likely to override only
      __init__().  So here the converse reasoning applies: we don't
      want to have to override __new__() just to stop it from
      complaining.

   4. When __init__() is overridden, and the subclass __init__() calls
      object.__init__(), the latter should complain about excess
      arguments; ditto for __new__().

   Use cases 2 and 3 make it unattractive to unconditionally check for
   excess arguments.  The best solution that addresses all four use
   cases is as follows: __init__() complains about excess arguments
   unless __new__() is overridden and __init__() is not overridden
   (IOW, if __init__() is overridden or __new__() is not overridden);
   symmetrically, __new__() complains about excess arguments unless
   __init__() is overridden and __new__() is not overridden
   (IOW, if __new__() is overridden or __init__() is not overridden).

   However, for backwards compatibility, this breaks too much code.
   Therefore, in 2.6, we'll *warn* about excess arguments when both
   methods are overridden; for all other cases we'll use the above
   rules.

*/

/* Forward */
static PyObject *
object_new(PyTypeObject *type, PyObject *args, PyObject *kwds);

static int
excess_args(PyObject *args, PyObject *kwds)
{
    return PyTuple_GET_SIZE(args) ||
        (kwds && PyDict_Check(kwds) && PyDict_Size(kwds));
}

static int
object_init(PyObject *self, PyObject *args, PyObject *kwds)
{
    int err = 0;
    PyTypeObject *type = Py_TYPE(self);
    if (excess_args(args, kwds) &&
        (type->tp_new == object_new || type->tp_init != object_init)) {
        PyErr_SetString(PyExc_TypeError, "object.__init__() takes no parameters");
        err = -1;
    }
    return err;
}

static PyObject *
object_new(PyTypeObject *type, PyObject *args, PyObject *kwds)
{
    if (excess_args(args, kwds) &&
        (type->tp_init == object_init || type->tp_new != object_new)) {
        PyErr_SetString(PyExc_TypeError, "object() takes no parameters");
        return NULL;
    }

    if (type->tp_flags & Py_TPFLAGS_IS_ABSTRACT) {
        PyObject *abstract_methods = NULL;
        PyObject *builtins;
        PyObject *sorted;
        PyObject *sorted_methods = NULL;
        PyObject *joined = NULL;
        PyObject *comma;
        _Py_static_string(comma_id, ", ");
        _Py_IDENTIFIER(sorted);

        /* Compute ", ".join(sorted(type.__abstractmethods__))
           into joined. */
        abstract_methods = type_abstractmethods(type, NULL);
        if (abstract_methods == NULL)
            goto error;
        builtins = PyEval_GetBuiltins();
        if (builtins == NULL)
            goto error;
        sorted = _PyDict_GetItemId(builtins, &PyId_sorted);
        if (sorted == NULL)
            goto error;
        sorted_methods = PyObject_CallFunctionObjArgs(sorted,
                                                      abstract_methods,
                                                      NULL);
        if (sorted_methods == NULL)
            goto error;
        comma = _PyUnicode_FromId(&comma_id);
        if (comma == NULL)
            goto error;
        joined = PyUnicode_Join(comma, sorted_methods);
        if (joined == NULL)
            goto error;

        PyErr_Format(PyExc_TypeError,
                     "Can't instantiate abstract class %s "
                     "with abstract methods %U",
                     type->tp_name,
                     joined);
    error:
        Py_XDECREF(joined);
        Py_XDECREF(sorted_methods);
        Py_XDECREF(abstract_methods);
        return NULL;
    }
    return type->tp_alloc(type, 0);
}

static void
object_dealloc(PyObject *self)
{
    Py_TYPE(self)->tp_free(self);
}

static PyObject *
object_repr(PyObject *self)
{
    PyTypeObject *type;
    PyObject *mod, *name, *rtn;

    type = Py_TYPE(self);
    mod = type_module(type, NULL);
    if (mod == NULL)
        PyErr_Clear();
    else if (!PyUnicode_Check(mod)) {
        Py_DECREF(mod);
        mod = NULL;
    }
    name = type_qualname(type, NULL);
    if (name == NULL) {
        Py_XDECREF(mod);
        return NULL;
    }
    if (mod != NULL && _PyUnicode_CompareWithId(mod, &PyId_builtins))
        rtn = PyUnicode_FromFormat("<%U.%U object at %p>", mod, name, self);
    else
        rtn = PyUnicode_FromFormat("<%s object at %p>",
                                  type->tp_name, self);
    Py_XDECREF(mod);
    Py_DECREF(name);
    return rtn;
}

static PyObject *
object_str(PyObject *self)
{
    unaryfunc f;

    f = Py_TYPE(self)->tp_repr;
    if (f == NULL)
        f = object_repr;
    return f(self);
}

static PyObject *
object_richcompare(PyObject *self, PyObject *other, int op)
{
    PyObject *res;

    switch (op) {

    case Py_EQ:
        /* Return NotImplemented instead of False, so if two
           objects are compared, both get a chance at the
           comparison.  See issue #1393. */
        res = (self == other) ? Py_True : Py_NotImplemented;
        Py_INCREF(res);
        break;

    case Py_NE:
        /* By default, __ne__() delegates to __eq__() and inverts the result,
           unless the latter returns NotImplemented. */
        if (self->ob_type->tp_richcompare == NULL) {
            res = Py_NotImplemented;
            Py_INCREF(res);
            break;
        }
        res = (*self->ob_type->tp_richcompare)(self, other, Py_EQ);
        if (res != NULL && res != Py_NotImplemented) {
            int ok = PyObject_IsTrue(res);
            Py_DECREF(res);
            if (ok < 0)
                res = NULL;
            else {
                if (ok)
                    res = Py_False;
                else
                    res = Py_True;
                Py_INCREF(res);
            }
        }
        break;

    default:
        res = Py_NotImplemented;
        Py_INCREF(res);
        break;
    }

    return res;
}

static PyObject *
object_get_class(PyObject *self, void *closure)
{
    Py_INCREF(Py_TYPE(self));
    return (PyObject *)(Py_TYPE(self));
}

static int
compatible_with_tp_base(PyTypeObject *child)
{
    PyTypeObject *parent = child->tp_base;
    return (parent != NULL &&
            child->tp_basicsize == parent->tp_basicsize &&
            child->tp_itemsize == parent->tp_itemsize &&
            child->tp_dictoffset == parent->tp_dictoffset &&
            child->tp_weaklistoffset == parent->tp_weaklistoffset &&
            ((child->tp_flags & Py_TPFLAGS_HAVE_GC) ==
             (parent->tp_flags & Py_TPFLAGS_HAVE_GC)) &&
            (child->tp_dealloc == subtype_dealloc ||
             child->tp_dealloc == parent->tp_dealloc));
}

static int
same_slots_added(PyTypeObject *a, PyTypeObject *b)
{
    PyTypeObject *base = a->tp_base;
    Py_ssize_t size;
    PyObject *slots_a, *slots_b;

    assert(base == b->tp_base);
    size = base->tp_basicsize;
    if (a->tp_dictoffset == size && b->tp_dictoffset == size)
        size += sizeof(PyObject *);
    if (a->tp_weaklistoffset == size && b->tp_weaklistoffset == size)
        size += sizeof(PyObject *);

    /* Check slots compliance */
    if (!(a->tp_flags & Py_TPFLAGS_HEAPTYPE) ||
        !(b->tp_flags & Py_TPFLAGS_HEAPTYPE)) {
        return 0;
    }
    slots_a = ((PyHeapTypeObject *)a)->ht_slots;
    slots_b = ((PyHeapTypeObject *)b)->ht_slots;
    if (slots_a && slots_b) {
        if (PyObject_RichCompareBool(slots_a, slots_b, Py_EQ) != 1)
            return 0;
        size += sizeof(PyObject *) * PyTuple_GET_SIZE(slots_a);
    }
    return size == a->tp_basicsize && size == b->tp_basicsize;
}

static int
compatible_for_assignment(PyTypeObject* oldto, PyTypeObject* newto, const char* attr)
{
    PyTypeObject *newbase, *oldbase;

    if (newto->tp_free != oldto->tp_free) {
        PyErr_Format(PyExc_TypeError,
                     "%s assignment: "
                     "'%s' deallocator differs from '%s'",
                     attr,
                     newto->tp_name,
                     oldto->tp_name);
        return 0;
    }
    /*
     It's tricky to tell if two arbitrary types are sufficiently compatible as
     to be interchangeable; e.g., even if they have the same tp_basicsize, they
     might have totally different struct fields. It's much easier to tell if a
     type and its supertype are compatible; e.g., if they have the same
     tp_basicsize, then that means they have identical fields. So to check
     whether two arbitrary types are compatible, we first find the highest
     supertype that each is compatible with, and then if those supertypes are
     compatible then the original types must also be compatible.
    */
    newbase = newto;
    oldbase = oldto;
    while (compatible_with_tp_base(newbase))
        newbase = newbase->tp_base;
    while (compatible_with_tp_base(oldbase))
        oldbase = oldbase->tp_base;
    if (newbase != oldbase &&
        (newbase->tp_base != oldbase->tp_base ||
         !same_slots_added(newbase, oldbase))) {
        PyErr_Format(PyExc_TypeError,
                     "%s assignment: "
                     "'%s' object layout differs from '%s'",
                     attr,
                     newto->tp_name,
                     oldto->tp_name);
        return 0;
    }

    return 1;
}

static int
object_set_class(PyObject *self, PyObject *value, void *closure)
{
    PyTypeObject *oldto = Py_TYPE(self);
    PyTypeObject *newto;

    if (value == NULL) {
        PyErr_SetString(PyExc_TypeError,
                        "can't delete __class__ attribute");
        return -1;
    }
    if (!PyType_Check(value)) {
        PyErr_Format(PyExc_TypeError,
          "__class__ must be set to a class, not '%s' object",
          Py_TYPE(value)->tp_name);
        return -1;
    }
    newto = (PyTypeObject *)value;
    /* In versions of CPython prior to 3.5, the code in
       compatible_for_assignment was not set up to correctly check for memory
       layout / slot / etc. compatibility for non-HEAPTYPE classes, so we just
       disallowed __class__ assignment in any case that wasn't HEAPTYPE ->
       HEAPTYPE.

       During the 3.5 development cycle, we fixed the code in
       compatible_for_assignment to correctly check compatibility between
       arbitrary types, and started allowing __class__ assignment in all cases
       where the old and new types did in fact have compatible slots and
       memory layout (regardless of whether they were implemented as HEAPTYPEs
       or not).

       Just before 3.5 was released, though, we discovered that this led to
       problems with immutable types like int, where the interpreter assumes
       they are immutable and interns some values. Formerly this wasn't a
       problem, because they really were immutable -- in particular, all the
       types where the interpreter applied this interning trick happened to
       also be statically allocated, so the old HEAPTYPE rules were
       "accidentally" stopping them from allowing __class__ assignment. But
       with the changes to __class__ assignment, we started allowing code like

         class MyInt(int):
             ...
         # Modifies the type of *all* instances of 1 in the whole program,
         # including future instances (!), because the 1 object is interned.
         (1).__class__ = MyInt

       (see https://bugs.python.org/issue24912).

       In theory the proper fix would be to identify which classes rely on
       this invariant and somehow disallow __class__ assignment only for them,
       perhaps via some mechanism like a new Py_TPFLAGS_IMMUTABLE flag (a
       "blacklisting" approach). But in practice, since this problem wasn't
       noticed late in the 3.5 RC cycle, we're taking the conservative
       approach and reinstating the same HEAPTYPE->HEAPTYPE check that we used
       to have, plus a "whitelist". For now, the whitelist consists only of
       ModuleType subtypes, since those are the cases that motivated the patch
       in the first place -- see https://bugs.python.org/issue22986 -- and
       since module objects are mutable we can be sure that they are
       definitely not being interned. So now we allow HEAPTYPE->HEAPTYPE *or*
       ModuleType subtype -> ModuleType subtype.

       So far as we know, all the code beyond the following 'if' statement
       will correctly handle non-HEAPTYPE classes, and the HEAPTYPE check is
       needed only to protect that subset of non-HEAPTYPE classes for which
       the interpreter has baked in the assumption that all instances are
       truly immutable.
    */
    if (!(PyType_IsSubtype(newto, &PyModule_Type) &&
          PyType_IsSubtype(oldto, &PyModule_Type)) &&
        (!(newto->tp_flags & Py_TPFLAGS_HEAPTYPE) ||
         !(oldto->tp_flags & Py_TPFLAGS_HEAPTYPE))) {
        PyErr_Format(PyExc_TypeError,
                     "__class__ assignment only supported for heap types "
                     "or ModuleType subclasses");
        return -1;
    }

    if (compatible_for_assignment(oldto, newto, "__class__")) {
        if (newto->tp_flags & Py_TPFLAGS_HEAPTYPE)
            Py_INCREF(newto);
        Py_TYPE(self) = newto;
        if (oldto->tp_flags & Py_TPFLAGS_HEAPTYPE)
            Py_DECREF(oldto);
        return 0;
    }
    else {
        return -1;
    }
}

static PyGetSetDef object_getsets[] = {
    {"__class__", object_get_class, object_set_class,
     PyDoc_STR("the object's class")},
    {0}
};


/* Stuff to implement __reduce_ex__ for pickle protocols >= 2.
   We fall back to helpers in copyreg for:
   - pickle protocols < 2
   - calculating the list of slot names (done only once per class)
   - the __newobj__ function (which is used as a token but never called)
*/

static PyObject *
import_copyreg(void)
{
    PyObject *copyreg_str;
    PyObject *copyreg_module;
    PyInterpreterState *interp = PyThreadState_GET()->interp;
    _Py_IDENTIFIER(copyreg);

    copyreg_str = _PyUnicode_FromId(&PyId_copyreg);
    if (copyreg_str == NULL) {
        return NULL;
    }
    /* Try to fetch cached copy of copyreg from sys.modules first in an
       attempt to avoid the import overhead. Previously this was implemented
       by storing a reference to the cached module in a static variable, but
       this broke when multiple embedded interpreters were in use (see issue
       #17408 and #19088). */
    copyreg_module = PyDict_GetItemWithError(interp->modules, copyreg_str);
    if (copyreg_module != NULL) {
        Py_INCREF(copyreg_module);
        return copyreg_module;
    }
    if (PyErr_Occurred()) {
        return NULL;
    }
    return PyImport_Import(copyreg_str);
}

static PyObject *
_PyType_GetSlotNames(PyTypeObject *cls)
{
    PyObject *copyreg;
    PyObject *slotnames;
    _Py_IDENTIFIER(__slotnames__);
    _Py_IDENTIFIER(_slotnames);

    assert(PyType_Check(cls));

    /* Get the slot names from the cache in the class if possible. */
    slotnames = _PyDict_GetItemIdWithError(cls->tp_dict, &PyId___slotnames__);
    if (slotnames != NULL) {
        if (slotnames != Py_None && !PyList_Check(slotnames)) {
            PyErr_Format(PyExc_TypeError,
                         "%.200s.__slotnames__ should be a list or None, "
                         "not %.200s",
                         cls->tp_name, Py_TYPE(slotnames)->tp_name);
            return NULL;
        }
        Py_INCREF(slotnames);
        return slotnames;
    }
    else {
        if (PyErr_Occurred()) {
            return NULL;
        }
        /* The class does not have the slot names cached yet. */
    }

    copyreg = import_copyreg();
    if (copyreg == NULL)
        return NULL;

    /* Use _slotnames function from the copyreg module to find the slots
       by this class and its bases. This function will cache the result
       in __slotnames__. */
    slotnames = _PyObject_CallMethodIdObjArgs(copyreg, &PyId__slotnames,
                                              cls, NULL);
    Py_DECREF(copyreg);
    if (slotnames == NULL)
        return NULL;

    if (slotnames != Py_None && !PyList_Check(slotnames)) {
        PyErr_SetString(PyExc_TypeError,
                        "copyreg._slotnames didn't return a list or None");
        Py_DECREF(slotnames);
        return NULL;
    }

    return slotnames;
}

static PyObject *
_PyObject_GetState(PyObject *obj, int required)
{
    PyObject *state;
    PyObject *getstate;
    _Py_IDENTIFIER(__getstate__);

    getstate = _PyObject_GetAttrId(obj, &PyId___getstate__);
    if (getstate == NULL) {
        PyObject *slotnames;

        if (!PyErr_ExceptionMatches(PyExc_AttributeError)) {
            return NULL;
        }
        PyErr_Clear();

        if (required && obj->ob_type->tp_itemsize) {
            PyErr_Format(PyExc_TypeError,
                         "can't pickle %.200s objects",
                         Py_TYPE(obj)->tp_name);
            return NULL;
        }

        {
            PyObject **dict;
            dict = _PyObject_GetDictPtr(obj);
            /* It is possible that the object's dict is not initialized
               yet. In this case, we will return None for the state.
               We also return None if the dict is empty to make the behavior
               consistent regardless whether the dict was initialized or not.
               This make unit testing easier. */
            if (dict != NULL && *dict != NULL && PyDict_Size(*dict) > 0) {
                state = *dict;
            }
            else {
                state = Py_None;
            }
            Py_INCREF(state);
        }

        slotnames = _PyType_GetSlotNames(Py_TYPE(obj));
        if (slotnames == NULL) {
            Py_DECREF(state);
            return NULL;
        }

        assert(slotnames == Py_None || PyList_Check(slotnames));
        if (required) {
            Py_ssize_t basicsize = PyBaseObject_Type.tp_basicsize;
            if (obj->ob_type->tp_dictoffset)
                basicsize += sizeof(PyObject *);
            if (obj->ob_type->tp_weaklistoffset)
                basicsize += sizeof(PyObject *);
            if (slotnames != Py_None)
                basicsize += sizeof(PyObject *) * Py_SIZE(slotnames);
            if (obj->ob_type->tp_basicsize > basicsize) {
                Py_DECREF(slotnames);
                Py_DECREF(state);
                PyErr_Format(PyExc_TypeError,
                             "can't pickle %.200s objects",
                             Py_TYPE(obj)->tp_name);
                return NULL;
            }
        }

        if (slotnames != Py_None && Py_SIZE(slotnames) > 0) {
            PyObject *slots;
            Py_ssize_t slotnames_size, i;

            slots = PyDict_New();
            if (slots == NULL) {
                Py_DECREF(slotnames);
                Py_DECREF(state);
                return NULL;
            }

            slotnames_size = Py_SIZE(slotnames);
            for (i = 0; i < slotnames_size; i++) {
                PyObject *name, *value;

                name = PyList_GET_ITEM(slotnames, i);
                Py_INCREF(name);
                value = PyObject_GetAttr(obj, name);
                if (value == NULL) {
                    Py_DECREF(name);
                    if (!PyErr_ExceptionMatches(PyExc_AttributeError)) {
                        goto error;
                    }
                    /* It is not an error if the attribute is not present. */
                    PyErr_Clear();
                }
                else {
                    int err = PyDict_SetItem(slots, name, value);
                    Py_DECREF(name);
                    Py_DECREF(value);
                    if (err) {
                        goto error;
                    }
                }

                /* The list is stored on the class so it may mutate while we
                   iterate over it */
                if (slotnames_size != Py_SIZE(slotnames)) {
                    PyErr_Format(PyExc_RuntimeError,
                                 "__slotsname__ changed size during iteration");
                    goto error;
                }

                /* We handle errors within the loop here. */
                if (0) {
                  error:
                    Py_DECREF(slotnames);
                    Py_DECREF(slots);
                    Py_DECREF(state);
                    return NULL;
                }
            }

            /* If we found some slot attributes, pack them in a tuple along
               the original attribute dictionary. */
            if (PyDict_Size(slots) > 0) {
                PyObject *state2;

                state2 = PyTuple_Pack(2, state, slots);
                Py_DECREF(state);
                if (state2 == NULL) {
                    Py_DECREF(slotnames);
                    Py_DECREF(slots);
                    return NULL;
                }
                state = state2;
            }
            Py_DECREF(slots);
        }
        Py_DECREF(slotnames);
    }
    else { /* getstate != NULL */
        state = PyObject_CallObject(getstate, NULL);
        Py_DECREF(getstate);
        if (state == NULL)
            return NULL;
    }

    return state;
}

static int
_PyObject_GetNewArguments(PyObject *obj, PyObject **args, PyObject **kwargs)
{
    PyObject *getnewargs, *getnewargs_ex;
    _Py_IDENTIFIER(__getnewargs_ex__);
    _Py_IDENTIFIER(__getnewargs__);

    if (args == NULL || kwargs == NULL) {
        PyErr_BadInternalCall();
        return -1;
    }

    /* We first attempt to fetch the arguments for __new__ by calling
       __getnewargs_ex__ on the object. */
    getnewargs_ex = _PyObject_LookupSpecial(obj, &PyId___getnewargs_ex__);
    if (getnewargs_ex != NULL) {
        PyObject *newargs = PyObject_CallObject(getnewargs_ex, NULL);
        Py_DECREF(getnewargs_ex);
        if (newargs == NULL) {
            return -1;
        }
        if (!PyTuple_Check(newargs)) {
            PyErr_Format(PyExc_TypeError,
                         "__getnewargs_ex__ should return a tuple, "
                         "not '%.200s'", Py_TYPE(newargs)->tp_name);
            Py_DECREF(newargs);
            return -1;
        }
        if (Py_SIZE(newargs) != 2) {
            PyErr_Format(PyExc_ValueError,
                         "__getnewargs_ex__ should return a tuple of "
                         "length 2, not %zd", Py_SIZE(newargs));
            Py_DECREF(newargs);
            return -1;
        }
        *args = PyTuple_GET_ITEM(newargs, 0);
        Py_INCREF(*args);
        *kwargs = PyTuple_GET_ITEM(newargs, 1);
        Py_INCREF(*kwargs);
        Py_DECREF(newargs);

        /* XXX We should perhaps allow None to be passed here. */
        if (!PyTuple_Check(*args)) {
            PyErr_Format(PyExc_TypeError,
                         "first item of the tuple returned by "
                         "__getnewargs_ex__ must be a tuple, not '%.200s'",
                         Py_TYPE(*args)->tp_name);
            Py_CLEAR(*args);
            Py_CLEAR(*kwargs);
            return -1;
        }
        if (!PyDict_Check(*kwargs)) {
            PyErr_Format(PyExc_TypeError,
                         "second item of the tuple returned by "
                         "__getnewargs_ex__ must be a dict, not '%.200s'",
                         Py_TYPE(*kwargs)->tp_name);
            Py_CLEAR(*args);
            Py_CLEAR(*kwargs);
            return -1;
        }
        return 0;
    } else if (PyErr_Occurred()) {
        return -1;
    }

    /* The object does not have __getnewargs_ex__ so we fallback on using
       __getnewargs__ instead. */
    getnewargs = _PyObject_LookupSpecial(obj, &PyId___getnewargs__);
    if (getnewargs != NULL) {
        *args = PyObject_CallObject(getnewargs, NULL);
        Py_DECREF(getnewargs);
        if (*args == NULL) {
            return -1;
        }
        if (!PyTuple_Check(*args)) {
            PyErr_Format(PyExc_TypeError,
                         "__getnewargs__ should return a tuple, "
                         "not '%.200s'", Py_TYPE(*args)->tp_name);
            Py_CLEAR(*args);
            return -1;
        }
        *kwargs = NULL;
        return 0;
    } else if (PyErr_Occurred()) {
        return -1;
    }

    /* The object does not have __getnewargs_ex__ and __getnewargs__. This may
       mean __new__ does not takes any arguments on this object, or that the
       object does not implement the reduce protocol for pickling or
       copying. */
    *args = NULL;
    *kwargs = NULL;
    return 0;
}

static int
_PyObject_GetItemsIter(PyObject *obj, PyObject **listitems,
                       PyObject **dictitems)
{
    if (listitems == NULL || dictitems == NULL) {
        PyErr_BadInternalCall();
        return -1;
    }

    if (!PyList_Check(obj)) {
        *listitems = Py_None;
        Py_INCREF(*listitems);
    }
    else {
        *listitems = PyObject_GetIter(obj);
        if (*listitems == NULL)
            return -1;
    }

    if (!PyDict_Check(obj)) {
        *dictitems = Py_None;
        Py_INCREF(*dictitems);
    }
    else {
        PyObject *items;
        _Py_IDENTIFIER(items);

        items = _PyObject_CallMethodIdObjArgs(obj, &PyId_items, NULL);
        if (items == NULL) {
            Py_CLEAR(*listitems);
            return -1;
        }
        *dictitems = PyObject_GetIter(items);
        Py_DECREF(items);
        if (*dictitems == NULL) {
            Py_CLEAR(*listitems);
            return -1;
        }
    }

    assert(*listitems != NULL && *dictitems != NULL);

    return 0;
}

static PyObject *
reduce_newobj(PyObject *obj)
{
    PyObject *args = NULL, *kwargs = NULL;
    PyObject *copyreg;
    PyObject *newobj, *newargs, *state, *listitems, *dictitems;
    PyObject *result;
    int hasargs;

    if (Py_TYPE(obj)->tp_new == NULL) {
        PyErr_Format(PyExc_TypeError,
                     "can't pickle %.200s objects",
                     Py_TYPE(obj)->tp_name);
        return NULL;
    }
    if (_PyObject_GetNewArguments(obj, &args, &kwargs) < 0)
        return NULL;

    copyreg = import_copyreg();
    if (copyreg == NULL) {
        Py_XDECREF(args);
        Py_XDECREF(kwargs);
        return NULL;
    }
    hasargs = (args != NULL);
    if (kwargs == NULL || PyDict_Size(kwargs) == 0) {
        _Py_IDENTIFIER(__newobj__);
        PyObject *cls;
        Py_ssize_t i, n;

        Py_XDECREF(kwargs);
        newobj = _PyObject_GetAttrId(copyreg, &PyId___newobj__);
        Py_DECREF(copyreg);
        if (newobj == NULL) {
            Py_XDECREF(args);
            return NULL;
        }
        n = args ? PyTuple_GET_SIZE(args) : 0;
        newargs = PyTuple_New(n+1);
        if (newargs == NULL) {
            Py_XDECREF(args);
            Py_DECREF(newobj);
            return NULL;
        }
        cls = (PyObject *) Py_TYPE(obj);
        Py_INCREF(cls);
        PyTuple_SET_ITEM(newargs, 0, cls);
        for (i = 0; i < n; i++) {
            PyObject *v = PyTuple_GET_ITEM(args, i);
            Py_INCREF(v);
            PyTuple_SET_ITEM(newargs, i+1, v);
        }
        Py_XDECREF(args);
    }
    else if (args != NULL) {
        _Py_IDENTIFIER(__newobj_ex__);

        newobj = _PyObject_GetAttrId(copyreg, &PyId___newobj_ex__);
        Py_DECREF(copyreg);
        if (newobj == NULL) {
            Py_DECREF(args);
            Py_DECREF(kwargs);
            return NULL;
        }
        newargs = PyTuple_Pack(3, Py_TYPE(obj), args, kwargs);
        Py_DECREF(args);
        Py_DECREF(kwargs);
        if (newargs == NULL) {
            Py_DECREF(newobj);
            return NULL;
        }
    }
    else {
        /* args == NULL */
        Py_DECREF(kwargs);
        PyErr_BadInternalCall();
        return NULL;
    }

    state = _PyObject_GetState(obj,
                !hasargs && !PyList_Check(obj) && !PyDict_Check(obj));
    if (state == NULL) {
        Py_DECREF(newobj);
        Py_DECREF(newargs);
        return NULL;
    }
    if (_PyObject_GetItemsIter(obj, &listitems, &dictitems) < 0) {
        Py_DECREF(newobj);
        Py_DECREF(newargs);
        Py_DECREF(state);
        return NULL;
    }

    result = PyTuple_Pack(5, newobj, newargs, state, listitems, dictitems);
    Py_DECREF(newobj);
    Py_DECREF(newargs);
    Py_DECREF(state);
    Py_DECREF(listitems);
    Py_DECREF(dictitems);
    return result;
}

/*
 * There were two problems when object.__reduce__ and object.__reduce_ex__
 * were implemented in the same function:
 *  - trying to pickle an object with a custom __reduce__ method that
 *    fell back to object.__reduce__ in certain circumstances led to
 *    infinite recursion at Python level and eventual RecursionError.
 *  - Pickling objects that lied about their type by overwriting the
 *    __class__ descriptor could lead to infinite recursion at C level
 *    and eventual segfault.
 *
 * Because of backwards compatibility, the two methods still have to
 * behave in the same way, even if this is not required by the pickle
 * protocol. This common functionality was moved to the _common_reduce
 * function.
 */
static PyObject *
_common_reduce(PyObject *self, int proto)
{
    PyObject *copyreg, *res;

    if (proto >= 2)
        return reduce_newobj(self);

    copyreg = import_copyreg();
    if (!copyreg)
        return NULL;

    res = PyEval_CallMethod(copyreg, "_reduce_ex", "(Oi)", self, proto);
    Py_DECREF(copyreg);

    return res;
}

static PyObject *
object_reduce(PyObject *self, PyObject *args)
{
    int proto = 0;

    if (!PyArg_ParseTuple(args, "|i:__reduce__", &proto))
        return NULL;

    return _common_reduce(self, proto);
}

static PyObject *
object_reduce_ex(PyObject *self, PyObject *args)
{
    static PyObject *objreduce;
    PyObject *reduce, *res;
    int proto = 0;
    _Py_IDENTIFIER(__reduce__);

    if (!PyArg_ParseTuple(args, "|i:__reduce_ex__", &proto))
        return NULL;

    if (objreduce == NULL) {
        objreduce = _PyDict_GetItemId(PyBaseObject_Type.tp_dict,
                                      &PyId___reduce__);
        if (objreduce == NULL)
            return NULL;
    }

    reduce = _PyObject_GetAttrId(self, &PyId___reduce__);
    if (reduce == NULL)
        PyErr_Clear();
    else {
        PyObject *cls, *clsreduce;
        int override;

        cls = (PyObject *) Py_TYPE(self);
        clsreduce = _PyObject_GetAttrId(cls, &PyId___reduce__);
        if (clsreduce == NULL) {
            Py_DECREF(reduce);
            return NULL;
        }
        override = (clsreduce != objreduce);
        Py_DECREF(clsreduce);
        if (override) {
            res = PyObject_CallObject(reduce, NULL);
            Py_DECREF(reduce);
            return res;
        }
        else
            Py_DECREF(reduce);
    }

    return _common_reduce(self, proto);
}

static PyObject *
object_subclasshook(PyObject *cls, PyObject *args)
{
    Py_RETURN_NOTIMPLEMENTED;
}

PyDoc_STRVAR(object_subclasshook_doc,
"Abstract classes can override this to customize issubclass().\n"
"\n"
"This is invoked early on by abc.ABCMeta.__subclasscheck__().\n"
"It should return True, False or NotImplemented.  If it returns\n"
"NotImplemented, the normal algorithm is used.  Otherwise, it\n"
"overrides the normal algorithm (and the outcome is cached).\n");

<<<<<<< HEAD
static PyObject *
object_init_subclass(PyObject *cls, PyObject *arg)
{
    Py_RETURN_NONE;
}

PyDoc_STRVAR(object_init_subclass_doc,
"This method is called when a class is subclassed.\n"
"\n"
"The default implementation does nothing. It may be\n"
"overridden to extend subclasses.\n");

/*
   from PEP 3101, this code implements:

   class object:
       def __format__(self, format_spec):
           return format(str(self), format_spec)
*/
=======
>>>>>>> d1af5eff
static PyObject *
object_format(PyObject *self, PyObject *args)
{
    PyObject *format_spec;
    PyObject *self_as_str = NULL;
    PyObject *result = NULL;

    if (!PyArg_ParseTuple(args, "U:__format__", &format_spec))
        return NULL;

    /* Issue 7994: If we're converting to a string, we
       should reject format specifications */
    if (PyUnicode_GET_LENGTH(format_spec) > 0) {
        PyErr_Format(PyExc_TypeError,
                     "unsupported format string passed to %.200s.__format__",
                     self->ob_type->tp_name);
        return NULL;
    }
    self_as_str = PyObject_Str(self);
    if (self_as_str != NULL) {
        result = PyObject_Format(self_as_str, format_spec);
        Py_DECREF(self_as_str);
    }
    return result;
}

static PyObject *
object_sizeof(PyObject *self, PyObject *args)
{
    Py_ssize_t res, isize;

    res = 0;
    isize = self->ob_type->tp_itemsize;
    if (isize > 0)
        res = Py_SIZE(self) * isize;
    res += self->ob_type->tp_basicsize;

    return PyLong_FromSsize_t(res);
}

/* __dir__ for generic objects: returns __dict__, __class__,
   and recursively up the __class__.__bases__ chain.
*/
static PyObject *
object_dir(PyObject *self, PyObject *args)
{
    PyObject *result = NULL;
    PyObject *dict = NULL;
    PyObject *itsclass = NULL;

    /* Get __dict__ (which may or may not be a real dict...) */
    dict = _PyObject_GetAttrId(self, &PyId___dict__);
    if (dict == NULL) {
        PyErr_Clear();
        dict = PyDict_New();
    }
    else if (!PyDict_Check(dict)) {
        Py_DECREF(dict);
        dict = PyDict_New();
    }
    else {
        /* Copy __dict__ to avoid mutating it. */
        PyObject *temp = PyDict_Copy(dict);
        Py_DECREF(dict);
        dict = temp;
    }

    if (dict == NULL)
        goto error;

    /* Merge in attrs reachable from its class. */
    itsclass = _PyObject_GetAttrId(self, &PyId___class__);
    if (itsclass == NULL)
        /* XXX(tomer): Perhaps fall back to obj->ob_type if no
                       __class__ exists? */
        PyErr_Clear();
    else if (merge_class_dict(dict, itsclass) != 0)
        goto error;

    result = PyDict_Keys(dict);
    /* fall through */
error:
    Py_XDECREF(itsclass);
    Py_XDECREF(dict);
    return result;
}

static PyMethodDef object_methods[] = {
    {"__reduce_ex__", object_reduce_ex, METH_VARARGS,
     PyDoc_STR("helper for pickle")},
    {"__reduce__", object_reduce, METH_VARARGS,
     PyDoc_STR("helper for pickle")},
    {"__subclasshook__", object_subclasshook, METH_CLASS | METH_VARARGS,
     object_subclasshook_doc},
    {"__init_subclass__", object_init_subclass, METH_CLASS | METH_NOARGS,
     object_init_subclass_doc},
    {"__format__", object_format, METH_VARARGS,
     PyDoc_STR("default object formatter")},
    {"__sizeof__", object_sizeof, METH_NOARGS,
     PyDoc_STR("__sizeof__() -> int\nsize of object in memory, in bytes")},
    {"__dir__", object_dir, METH_NOARGS,
     PyDoc_STR("__dir__() -> list\ndefault dir() implementation")},
    {0}
};


PyTypeObject PyBaseObject_Type = {
    PyVarObject_HEAD_INIT(&PyType_Type, 0)
    "object",                                   /* tp_name */
    sizeof(PyObject),                           /* tp_basicsize */
    0,                                          /* tp_itemsize */
    object_dealloc,                             /* tp_dealloc */
    0,                                          /* tp_print */
    0,                                          /* tp_getattr */
    0,                                          /* tp_setattr */
    0,                                          /* tp_reserved */
    object_repr,                                /* tp_repr */
    0,                                          /* tp_as_number */
    0,                                          /* tp_as_sequence */
    0,                                          /* tp_as_mapping */
    (hashfunc)_Py_HashPointer,                  /* tp_hash */
    0,                                          /* tp_call */
    object_str,                                 /* tp_str */
    PyObject_GenericGetAttr,                    /* tp_getattro */
    PyObject_GenericSetAttr,                    /* tp_setattro */
    0,                                          /* tp_as_buffer */
    Py_TPFLAGS_DEFAULT | Py_TPFLAGS_BASETYPE,   /* tp_flags */
    PyDoc_STR("object()\n--\n\nThe most base type"),  /* tp_doc */
    0,                                          /* tp_traverse */
    0,                                          /* tp_clear */
    object_richcompare,                         /* tp_richcompare */
    0,                                          /* tp_weaklistoffset */
    0,                                          /* tp_iter */
    0,                                          /* tp_iternext */
    object_methods,                             /* tp_methods */
    0,                                          /* tp_members */
    object_getsets,                             /* tp_getset */
    0,                                          /* tp_base */
    0,                                          /* tp_dict */
    0,                                          /* tp_descr_get */
    0,                                          /* tp_descr_set */
    0,                                          /* tp_dictoffset */
    object_init,                                /* tp_init */
    PyType_GenericAlloc,                        /* tp_alloc */
    object_new,                                 /* tp_new */
    PyObject_Del,                               /* tp_free */
};


/* Add the methods from tp_methods to the __dict__ in a type object */

static int
add_methods(PyTypeObject *type, PyMethodDef *meth)
{
    PyObject *dict = type->tp_dict;

    for (; meth->ml_name != NULL; meth++) {
        PyObject *descr;
        int err;
        if (PyDict_GetItemString(dict, meth->ml_name) &&
            !(meth->ml_flags & METH_COEXIST))
                continue;
        if (meth->ml_flags & METH_CLASS) {
            if (meth->ml_flags & METH_STATIC) {
                PyErr_SetString(PyExc_ValueError,
                     "method cannot be both class and static");
                return -1;
            }
            descr = PyDescr_NewClassMethod(type, meth);
        }
        else if (meth->ml_flags & METH_STATIC) {
          PyObject *cfunc = PyCFunction_NewEx(meth, (PyObject*)type, NULL);
            if (cfunc == NULL)
                return -1;
            descr = PyStaticMethod_New(cfunc);
            Py_DECREF(cfunc);
        }
        else {
            descr = PyDescr_NewMethod(type, meth);
        }
        if (descr == NULL)
            return -1;
        err = PyDict_SetItemString(dict, meth->ml_name, descr);
        Py_DECREF(descr);
        if (err < 0)
            return -1;
    }
    return 0;
}

static int
add_members(PyTypeObject *type, PyMemberDef *memb)
{
    PyObject *dict = type->tp_dict;

    for (; memb->name != NULL; memb++) {
        PyObject *descr;
        if (PyDict_GetItemString(dict, memb->name))
            continue;
        descr = PyDescr_NewMember(type, memb);
        if (descr == NULL)
            return -1;
        if (PyDict_SetItemString(dict, memb->name, descr) < 0) {
            Py_DECREF(descr);
            return -1;
        }
        Py_DECREF(descr);
    }
    return 0;
}

static int
add_getset(PyTypeObject *type, PyGetSetDef *gsp)
{
    PyObject *dict = type->tp_dict;

    for (; gsp->name != NULL; gsp++) {
        PyObject *descr;
        if (PyDict_GetItemString(dict, gsp->name))
            continue;
        descr = PyDescr_NewGetSet(type, gsp);

        if (descr == NULL)
            return -1;
        if (PyDict_SetItemString(dict, gsp->name, descr) < 0) {
            Py_DECREF(descr);
            return -1;
        }
        Py_DECREF(descr);
    }
    return 0;
}

static void
inherit_special(PyTypeObject *type, PyTypeObject *base)
{

    /* Copying basicsize is connected to the GC flags */
    if (!(type->tp_flags & Py_TPFLAGS_HAVE_GC) &&
        (base->tp_flags & Py_TPFLAGS_HAVE_GC) &&
        (!type->tp_traverse && !type->tp_clear)) {
        type->tp_flags |= Py_TPFLAGS_HAVE_GC;
        if (type->tp_traverse == NULL)
            type->tp_traverse = base->tp_traverse;
        if (type->tp_clear == NULL)
            type->tp_clear = base->tp_clear;
    }
    {
        /* The condition below could use some explanation.
           It appears that tp_new is not inherited for static types
           whose base class is 'object'; this seems to be a precaution
           so that old extension types don't suddenly become
           callable (object.__new__ wouldn't insure the invariants
           that the extension type's own factory function ensures).
           Heap types, of course, are under our control, so they do
           inherit tp_new; static extension types that specify some
           other built-in type as the default also
           inherit object.__new__. */
        if (base != &PyBaseObject_Type ||
            (type->tp_flags & Py_TPFLAGS_HEAPTYPE)) {
            if (type->tp_new == NULL)
                type->tp_new = base->tp_new;
        }
    }
    if (type->tp_basicsize == 0)
        type->tp_basicsize = base->tp_basicsize;

    /* Copy other non-function slots */

#undef COPYVAL
#define COPYVAL(SLOT) \
    if (type->SLOT == 0) type->SLOT = base->SLOT

    COPYVAL(tp_itemsize);
    COPYVAL(tp_weaklistoffset);
    COPYVAL(tp_dictoffset);

    /* Setup fast subclass flags */
    if (PyType_IsSubtype(base, (PyTypeObject*)PyExc_BaseException))
        type->tp_flags |= Py_TPFLAGS_BASE_EXC_SUBCLASS;
    else if (PyType_IsSubtype(base, &PyType_Type))
        type->tp_flags |= Py_TPFLAGS_TYPE_SUBCLASS;
    else if (PyType_IsSubtype(base, &PyLong_Type))
        type->tp_flags |= Py_TPFLAGS_LONG_SUBCLASS;
    else if (PyType_IsSubtype(base, &PyBytes_Type))
        type->tp_flags |= Py_TPFLAGS_BYTES_SUBCLASS;
    else if (PyType_IsSubtype(base, &PyUnicode_Type))
        type->tp_flags |= Py_TPFLAGS_UNICODE_SUBCLASS;
    else if (PyType_IsSubtype(base, &PyTuple_Type))
        type->tp_flags |= Py_TPFLAGS_TUPLE_SUBCLASS;
    else if (PyType_IsSubtype(base, &PyList_Type))
        type->tp_flags |= Py_TPFLAGS_LIST_SUBCLASS;
    else if (PyType_IsSubtype(base, &PyDict_Type))
        type->tp_flags |= Py_TPFLAGS_DICT_SUBCLASS;
}

static int
overrides_hash(PyTypeObject *type)
{
    PyObject *dict = type->tp_dict;
    _Py_IDENTIFIER(__eq__);

    assert(dict != NULL);
    if (_PyDict_GetItemId(dict, &PyId___eq__) != NULL)
        return 1;
    if (_PyDict_GetItemId(dict, &PyId___hash__) != NULL)
        return 1;
    return 0;
}

static void
inherit_slots(PyTypeObject *type, PyTypeObject *base)
{
    PyTypeObject *basebase;

#undef SLOTDEFINED
#undef COPYSLOT
#undef COPYNUM
#undef COPYSEQ
#undef COPYMAP
#undef COPYBUF

#define SLOTDEFINED(SLOT) \
    (base->SLOT != 0 && \
     (basebase == NULL || base->SLOT != basebase->SLOT))

#define COPYSLOT(SLOT) \
    if (!type->SLOT && SLOTDEFINED(SLOT)) type->SLOT = base->SLOT

#define COPYASYNC(SLOT) COPYSLOT(tp_as_async->SLOT)
#define COPYNUM(SLOT) COPYSLOT(tp_as_number->SLOT)
#define COPYSEQ(SLOT) COPYSLOT(tp_as_sequence->SLOT)
#define COPYMAP(SLOT) COPYSLOT(tp_as_mapping->SLOT)
#define COPYBUF(SLOT) COPYSLOT(tp_as_buffer->SLOT)

    /* This won't inherit indirect slots (from tp_as_number etc.)
       if type doesn't provide the space. */

    if (type->tp_as_number != NULL && base->tp_as_number != NULL) {
        basebase = base->tp_base;
        if (basebase->tp_as_number == NULL)
            basebase = NULL;
        COPYNUM(nb_add);
        COPYNUM(nb_subtract);
        COPYNUM(nb_multiply);
        COPYNUM(nb_remainder);
        COPYNUM(nb_divmod);
        COPYNUM(nb_power);
        COPYNUM(nb_negative);
        COPYNUM(nb_positive);
        COPYNUM(nb_absolute);
        COPYNUM(nb_bool);
        COPYNUM(nb_invert);
        COPYNUM(nb_lshift);
        COPYNUM(nb_rshift);
        COPYNUM(nb_and);
        COPYNUM(nb_xor);
        COPYNUM(nb_or);
        COPYNUM(nb_int);
        COPYNUM(nb_float);
        COPYNUM(nb_inplace_add);
        COPYNUM(nb_inplace_subtract);
        COPYNUM(nb_inplace_multiply);
        COPYNUM(nb_inplace_remainder);
        COPYNUM(nb_inplace_power);
        COPYNUM(nb_inplace_lshift);
        COPYNUM(nb_inplace_rshift);
        COPYNUM(nb_inplace_and);
        COPYNUM(nb_inplace_xor);
        COPYNUM(nb_inplace_or);
        COPYNUM(nb_true_divide);
        COPYNUM(nb_floor_divide);
        COPYNUM(nb_inplace_true_divide);
        COPYNUM(nb_inplace_floor_divide);
        COPYNUM(nb_index);
        COPYNUM(nb_matrix_multiply);
        COPYNUM(nb_inplace_matrix_multiply);
    }

    if (type->tp_as_async != NULL && base->tp_as_async != NULL) {
        basebase = base->tp_base;
        if (basebase->tp_as_async == NULL)
            basebase = NULL;
        COPYASYNC(am_await);
        COPYASYNC(am_aiter);
        COPYASYNC(am_anext);
    }

    if (type->tp_as_sequence != NULL && base->tp_as_sequence != NULL) {
        basebase = base->tp_base;
        if (basebase->tp_as_sequence == NULL)
            basebase = NULL;
        COPYSEQ(sq_length);
        COPYSEQ(sq_concat);
        COPYSEQ(sq_repeat);
        COPYSEQ(sq_item);
        COPYSEQ(sq_ass_item);
        COPYSEQ(sq_contains);
        COPYSEQ(sq_inplace_concat);
        COPYSEQ(sq_inplace_repeat);
    }

    if (type->tp_as_mapping != NULL && base->tp_as_mapping != NULL) {
        basebase = base->tp_base;
        if (basebase->tp_as_mapping == NULL)
            basebase = NULL;
        COPYMAP(mp_length);
        COPYMAP(mp_subscript);
        COPYMAP(mp_ass_subscript);
    }

    if (type->tp_as_buffer != NULL && base->tp_as_buffer != NULL) {
        basebase = base->tp_base;
        if (basebase->tp_as_buffer == NULL)
            basebase = NULL;
        COPYBUF(bf_getbuffer);
        COPYBUF(bf_releasebuffer);
    }

    basebase = base->tp_base;

    COPYSLOT(tp_dealloc);
    if (type->tp_getattr == NULL && type->tp_getattro == NULL) {
        type->tp_getattr = base->tp_getattr;
        type->tp_getattro = base->tp_getattro;
    }
    if (type->tp_setattr == NULL && type->tp_setattro == NULL) {
        type->tp_setattr = base->tp_setattr;
        type->tp_setattro = base->tp_setattro;
    }
    /* tp_reserved is ignored */
    COPYSLOT(tp_repr);
    /* tp_hash see tp_richcompare */
    COPYSLOT(tp_call);
    COPYSLOT(tp_str);
    {
        /* Copy comparison-related slots only when
           not overriding them anywhere */
        if (type->tp_richcompare == NULL &&
            type->tp_hash == NULL &&
            !overrides_hash(type))
        {
            type->tp_richcompare = base->tp_richcompare;
            type->tp_hash = base->tp_hash;
        }
    }
    {
        COPYSLOT(tp_iter);
        COPYSLOT(tp_iternext);
    }
    {
        COPYSLOT(tp_descr_get);
        COPYSLOT(tp_descr_set);
        COPYSLOT(tp_dictoffset);
        COPYSLOT(tp_init);
        COPYSLOT(tp_alloc);
        COPYSLOT(tp_is_gc);
        if ((type->tp_flags & Py_TPFLAGS_HAVE_FINALIZE) &&
            (base->tp_flags & Py_TPFLAGS_HAVE_FINALIZE)) {
            COPYSLOT(tp_finalize);
        }
        if ((type->tp_flags & Py_TPFLAGS_HAVE_GC) ==
            (base->tp_flags & Py_TPFLAGS_HAVE_GC)) {
            /* They agree about gc. */
            COPYSLOT(tp_free);
        }
        else if ((type->tp_flags & Py_TPFLAGS_HAVE_GC) &&
                 type->tp_free == NULL &&
                 base->tp_free == PyObject_Free) {
            /* A bit of magic to plug in the correct default
             * tp_free function when a derived class adds gc,
             * didn't define tp_free, and the base uses the
             * default non-gc tp_free.
             */
            type->tp_free = PyObject_GC_Del;
        }
        /* else they didn't agree about gc, and there isn't something
         * obvious to be done -- the type is on its own.
         */
    }
}

static int add_operators(PyTypeObject *);

int
PyType_Ready(PyTypeObject *type)
{
    PyObject *dict, *bases;
    PyTypeObject *base;
    Py_ssize_t i, n;

    if (type->tp_flags & Py_TPFLAGS_READY) {
        assert(type->tp_dict != NULL);
        return 0;
    }
    assert((type->tp_flags & Py_TPFLAGS_READYING) == 0);

    type->tp_flags |= Py_TPFLAGS_READYING;

#ifdef Py_TRACE_REFS
    /* PyType_Ready is the closest thing we have to a choke point
     * for type objects, so is the best place I can think of to try
     * to get type objects into the doubly-linked list of all objects.
     * Still, not all type objects go thru PyType_Ready.
     */
    _Py_AddToAllObjects((PyObject *)type, 0);
#endif

    if (type->tp_name == NULL) {
        PyErr_Format(PyExc_SystemError,
                     "Type does not define the tp_name field.");
        goto error;
    }

    /* Initialize tp_base (defaults to BaseObject unless that's us) */
    base = type->tp_base;
    if (base == NULL && type != &PyBaseObject_Type) {
        base = type->tp_base = &PyBaseObject_Type;
        Py_INCREF(base);
    }

    /* Now the only way base can still be NULL is if type is
     * &PyBaseObject_Type.
     */

    /* Initialize the base class */
    if (base != NULL && base->tp_dict == NULL) {
        if (PyType_Ready(base) < 0)
            goto error;
    }

    /* Initialize ob_type if NULL.      This means extensions that want to be
       compilable separately on Windows can call PyType_Ready() instead of
       initializing the ob_type field of their type objects. */
    /* The test for base != NULL is really unnecessary, since base is only
       NULL when type is &PyBaseObject_Type, and we know its ob_type is
       not NULL (it's initialized to &PyType_Type).      But coverity doesn't
       know that. */
    if (Py_TYPE(type) == NULL && base != NULL)
        Py_TYPE(type) = Py_TYPE(base);

    /* Initialize tp_bases */
    bases = type->tp_bases;
    if (bases == NULL) {
        if (base == NULL)
            bases = PyTuple_New(0);
        else
            bases = PyTuple_Pack(1, base);
        if (bases == NULL)
            goto error;
        type->tp_bases = bases;
    }

    /* Initialize tp_dict */
    dict = type->tp_dict;
    if (dict == NULL) {
        dict = PyDict_New();
        if (dict == NULL)
            goto error;
        type->tp_dict = dict;
    }

    /* Add type-specific descriptors to tp_dict */
    if (add_operators(type) < 0)
        goto error;
    if (type->tp_methods != NULL) {
        if (add_methods(type, type->tp_methods) < 0)
            goto error;
    }
    if (type->tp_members != NULL) {
        if (add_members(type, type->tp_members) < 0)
            goto error;
    }
    if (type->tp_getset != NULL) {
        if (add_getset(type, type->tp_getset) < 0)
            goto error;
    }

    /* Calculate method resolution order */
    if (mro_internal(type, NULL) < 0)
        goto error;

    /* Inherit special flags from dominant base */
    if (type->tp_base != NULL)
        inherit_special(type, type->tp_base);

    /* Initialize tp_dict properly */
    bases = type->tp_mro;
    assert(bases != NULL);
    assert(PyTuple_Check(bases));
    n = PyTuple_GET_SIZE(bases);
    for (i = 1; i < n; i++) {
        PyObject *b = PyTuple_GET_ITEM(bases, i);
        if (PyType_Check(b))
            inherit_slots(type, (PyTypeObject *)b);
    }

    /* All bases of statically allocated type should be statically allocated */
    if (!(type->tp_flags & Py_TPFLAGS_HEAPTYPE))
        for (i = 0; i < n; i++) {
            PyObject *b = PyTuple_GET_ITEM(bases, i);
            if (PyType_Check(b) &&
                (((PyTypeObject *)b)->tp_flags & Py_TPFLAGS_HEAPTYPE)) {
                PyErr_Format(PyExc_TypeError,
                             "type '%.100s' is not dynamically allocated but "
                             "its base type '%.100s' is dynamically allocated",
                             type->tp_name, ((PyTypeObject *)b)->tp_name);
                goto error;
            }
        }

    /* Sanity check for tp_free. */
    if (PyType_IS_GC(type) && (type->tp_flags & Py_TPFLAGS_BASETYPE) &&
        (type->tp_free == NULL || type->tp_free == PyObject_Del)) {
        /* This base class needs to call tp_free, but doesn't have
         * one, or its tp_free is for non-gc'ed objects.
         */
        PyErr_Format(PyExc_TypeError, "type '%.100s' participates in "
                     "gc and is a base type but has inappropriate "
                     "tp_free slot",
                     type->tp_name);
        goto error;
    }

    /* if the type dictionary doesn't contain a __doc__, set it from
       the tp_doc slot.
     */
    if (_PyDict_GetItemId(type->tp_dict, &PyId___doc__) == NULL) {
        if (type->tp_doc != NULL) {
            const char *old_doc = _PyType_DocWithoutSignature(type->tp_name,
                type->tp_doc);
            PyObject *doc = PyUnicode_FromString(old_doc);
            if (doc == NULL)
                goto error;
            if (_PyDict_SetItemId(type->tp_dict, &PyId___doc__, doc) < 0) {
                Py_DECREF(doc);
                goto error;
            }
            Py_DECREF(doc);
        } else {
            if (_PyDict_SetItemId(type->tp_dict,
                                  &PyId___doc__, Py_None) < 0)
                goto error;
        }
    }

    /* Hack for tp_hash and __hash__.
       If after all that, tp_hash is still NULL, and __hash__ is not in
       tp_dict, set tp_hash to PyObject_HashNotImplemented and
       tp_dict['__hash__'] equal to None.
       This signals that __hash__ is not inherited.
     */
    if (type->tp_hash == NULL) {
        if (_PyDict_GetItemId(type->tp_dict, &PyId___hash__) == NULL) {
            if (_PyDict_SetItemId(type->tp_dict, &PyId___hash__, Py_None) < 0)
                goto error;
            type->tp_hash = PyObject_HashNotImplemented;
        }
    }

    /* Some more special stuff */
    base = type->tp_base;
    if (base != NULL) {
        if (type->tp_as_async == NULL)
            type->tp_as_async = base->tp_as_async;
        if (type->tp_as_number == NULL)
            type->tp_as_number = base->tp_as_number;
        if (type->tp_as_sequence == NULL)
            type->tp_as_sequence = base->tp_as_sequence;
        if (type->tp_as_mapping == NULL)
            type->tp_as_mapping = base->tp_as_mapping;
        if (type->tp_as_buffer == NULL)
            type->tp_as_buffer = base->tp_as_buffer;
    }

    /* Link into each base class's list of subclasses */
    bases = type->tp_bases;
    n = PyTuple_GET_SIZE(bases);
    for (i = 0; i < n; i++) {
        PyObject *b = PyTuple_GET_ITEM(bases, i);
        if (PyType_Check(b) &&
            add_subclass((PyTypeObject *)b, type) < 0)
            goto error;
    }

    /* All done -- set the ready flag */
    assert(type->tp_dict != NULL);
    type->tp_flags =
        (type->tp_flags & ~Py_TPFLAGS_READYING) | Py_TPFLAGS_READY;
    return 0;

  error:
    type->tp_flags &= ~Py_TPFLAGS_READYING;
    return -1;
}

static int
add_subclass(PyTypeObject *base, PyTypeObject *type)
{
    int result = -1;
    PyObject *dict, *key, *newobj;

    dict = base->tp_subclasses;
    if (dict == NULL) {
        base->tp_subclasses = dict = PyDict_New();
        if (dict == NULL)
            return -1;
    }
    assert(PyDict_CheckExact(dict));
    key = PyLong_FromVoidPtr((void *) type);
    if (key == NULL)
        return -1;
    newobj = PyWeakref_NewRef((PyObject *)type, NULL);
    if (newobj != NULL) {
        result = PyDict_SetItem(dict, key, newobj);
        Py_DECREF(newobj);
    }
    Py_DECREF(key);
    return result;
}

static int
add_all_subclasses(PyTypeObject *type, PyObject *bases)
{
    int res = 0;

    if (bases) {
        Py_ssize_t i;
        for (i = 0; i < PyTuple_GET_SIZE(bases); i++) {
            PyObject *base = PyTuple_GET_ITEM(bases, i);
            if (PyType_Check(base) &&
                add_subclass((PyTypeObject*)base, type) < 0)
                res = -1;
        }
    }

    return res;
}

static void
remove_subclass(PyTypeObject *base, PyTypeObject *type)
{
    PyObject *dict, *key;

    dict = base->tp_subclasses;
    if (dict == NULL) {
        return;
    }
    assert(PyDict_CheckExact(dict));
    key = PyLong_FromVoidPtr((void *) type);
    if (key == NULL || PyDict_DelItem(dict, key)) {
        /* This can happen if the type initialization errored out before
           the base subclasses were updated (e.g. a non-str __qualname__
           was passed in the type dict). */
        PyErr_Clear();
    }
    Py_XDECREF(key);
}

static void
remove_all_subclasses(PyTypeObject *type, PyObject *bases)
{
    if (bases) {
        Py_ssize_t i;
        for (i = 0; i < PyTuple_GET_SIZE(bases); i++) {
            PyObject *base = PyTuple_GET_ITEM(bases, i);
            if (PyType_Check(base))
                remove_subclass((PyTypeObject*) base, type);
        }
    }
}

static int
check_num_args(PyObject *ob, int n)
{
    if (!PyTuple_CheckExact(ob)) {
        PyErr_SetString(PyExc_SystemError,
            "PyArg_UnpackTuple() argument list is not a tuple");
        return 0;
    }
    if (n == PyTuple_GET_SIZE(ob))
        return 1;
    PyErr_Format(
        PyExc_TypeError,
        "expected %d arguments, got %zd", n, PyTuple_GET_SIZE(ob));
    return 0;
}

/* Generic wrappers for overloadable 'operators' such as __getitem__ */

/* There's a wrapper *function* for each distinct function typedef used
   for type object slots (e.g. binaryfunc, ternaryfunc, etc.).  There's a
   wrapper *table* for each distinct operation (e.g. __len__, __add__).
   Most tables have only one entry; the tables for binary operators have two
   entries, one regular and one with reversed arguments. */

static PyObject *
wrap_lenfunc(PyObject *self, PyObject *args, void *wrapped)
{
    lenfunc func = (lenfunc)wrapped;
    Py_ssize_t res;

    if (!check_num_args(args, 0))
        return NULL;
    res = (*func)(self);
    if (res == -1 && PyErr_Occurred())
        return NULL;
    return PyLong_FromLong((long)res);
}

static PyObject *
wrap_inquirypred(PyObject *self, PyObject *args, void *wrapped)
{
    inquiry func = (inquiry)wrapped;
    int res;

    if (!check_num_args(args, 0))
        return NULL;
    res = (*func)(self);
    if (res == -1 && PyErr_Occurred())
        return NULL;
    return PyBool_FromLong((long)res);
}

static PyObject *
wrap_binaryfunc(PyObject *self, PyObject *args, void *wrapped)
{
    binaryfunc func = (binaryfunc)wrapped;
    PyObject *other;

    if (!check_num_args(args, 1))
        return NULL;
    other = PyTuple_GET_ITEM(args, 0);
    return (*func)(self, other);
}

static PyObject *
wrap_binaryfunc_l(PyObject *self, PyObject *args, void *wrapped)
{
    binaryfunc func = (binaryfunc)wrapped;
    PyObject *other;

    if (!check_num_args(args, 1))
        return NULL;
    other = PyTuple_GET_ITEM(args, 0);
    return (*func)(self, other);
}

static PyObject *
wrap_binaryfunc_r(PyObject *self, PyObject *args, void *wrapped)
{
    binaryfunc func = (binaryfunc)wrapped;
    PyObject *other;

    if (!check_num_args(args, 1))
        return NULL;
    other = PyTuple_GET_ITEM(args, 0);
    return (*func)(other, self);
}

static PyObject *
wrap_ternaryfunc(PyObject *self, PyObject *args, void *wrapped)
{
    ternaryfunc func = (ternaryfunc)wrapped;
    PyObject *other;
    PyObject *third = Py_None;

    /* Note: This wrapper only works for __pow__() */

    if (!PyArg_UnpackTuple(args, "", 1, 2, &other, &third))
        return NULL;
    return (*func)(self, other, third);
}

static PyObject *
wrap_ternaryfunc_r(PyObject *self, PyObject *args, void *wrapped)
{
    ternaryfunc func = (ternaryfunc)wrapped;
    PyObject *other;
    PyObject *third = Py_None;

    /* Note: This wrapper only works for __pow__() */

    if (!PyArg_UnpackTuple(args, "", 1, 2, &other, &third))
        return NULL;
    return (*func)(other, self, third);
}

static PyObject *
wrap_unaryfunc(PyObject *self, PyObject *args, void *wrapped)
{
    unaryfunc func = (unaryfunc)wrapped;

    if (!check_num_args(args, 0))
        return NULL;
    return (*func)(self);
}

static PyObject *
wrap_indexargfunc(PyObject *self, PyObject *args, void *wrapped)
{
    ssizeargfunc func = (ssizeargfunc)wrapped;
    PyObject* o;
    Py_ssize_t i;

    if (!PyArg_UnpackTuple(args, "", 1, 1, &o))
        return NULL;
    i = PyNumber_AsSsize_t(o, PyExc_OverflowError);
    if (i == -1 && PyErr_Occurred())
        return NULL;
    return (*func)(self, i);
}

static Py_ssize_t
getindex(PyObject *self, PyObject *arg)
{
    Py_ssize_t i;

    i = PyNumber_AsSsize_t(arg, PyExc_OverflowError);
    if (i == -1 && PyErr_Occurred())
        return -1;
    if (i < 0) {
        PySequenceMethods *sq = Py_TYPE(self)->tp_as_sequence;
        if (sq && sq->sq_length) {
            Py_ssize_t n = (*sq->sq_length)(self);
            if (n < 0)
                return -1;
            i += n;
        }
    }
    return i;
}

static PyObject *
wrap_sq_item(PyObject *self, PyObject *args, void *wrapped)
{
    ssizeargfunc func = (ssizeargfunc)wrapped;
    PyObject *arg;
    Py_ssize_t i;

    if (PyTuple_GET_SIZE(args) == 1) {
        arg = PyTuple_GET_ITEM(args, 0);
        i = getindex(self, arg);
        if (i == -1 && PyErr_Occurred())
            return NULL;
        return (*func)(self, i);
    }
    check_num_args(args, 1);
    assert(PyErr_Occurred());
    return NULL;
}

static PyObject *
wrap_sq_setitem(PyObject *self, PyObject *args, void *wrapped)
{
    ssizeobjargproc func = (ssizeobjargproc)wrapped;
    Py_ssize_t i;
    int res;
    PyObject *arg, *value;

    if (!PyArg_UnpackTuple(args, "", 2, 2, &arg, &value))
        return NULL;
    i = getindex(self, arg);
    if (i == -1 && PyErr_Occurred())
        return NULL;
    res = (*func)(self, i, value);
    if (res == -1 && PyErr_Occurred())
        return NULL;
    Py_INCREF(Py_None);
    return Py_None;
}

static PyObject *
wrap_sq_delitem(PyObject *self, PyObject *args, void *wrapped)
{
    ssizeobjargproc func = (ssizeobjargproc)wrapped;
    Py_ssize_t i;
    int res;
    PyObject *arg;

    if (!check_num_args(args, 1))
        return NULL;
    arg = PyTuple_GET_ITEM(args, 0);
    i = getindex(self, arg);
    if (i == -1 && PyErr_Occurred())
        return NULL;
    res = (*func)(self, i, NULL);
    if (res == -1 && PyErr_Occurred())
        return NULL;
    Py_INCREF(Py_None);
    return Py_None;
}

/* XXX objobjproc is a misnomer; should be objargpred */
static PyObject *
wrap_objobjproc(PyObject *self, PyObject *args, void *wrapped)
{
    objobjproc func = (objobjproc)wrapped;
    int res;
    PyObject *value;

    if (!check_num_args(args, 1))
        return NULL;
    value = PyTuple_GET_ITEM(args, 0);
    res = (*func)(self, value);
    if (res == -1 && PyErr_Occurred())
        return NULL;
    else
        return PyBool_FromLong(res);
}

static PyObject *
wrap_objobjargproc(PyObject *self, PyObject *args, void *wrapped)
{
    objobjargproc func = (objobjargproc)wrapped;
    int res;
    PyObject *key, *value;

    if (!PyArg_UnpackTuple(args, "", 2, 2, &key, &value))
        return NULL;
    res = (*func)(self, key, value);
    if (res == -1 && PyErr_Occurred())
        return NULL;
    Py_INCREF(Py_None);
    return Py_None;
}

static PyObject *
wrap_delitem(PyObject *self, PyObject *args, void *wrapped)
{
    objobjargproc func = (objobjargproc)wrapped;
    int res;
    PyObject *key;

    if (!check_num_args(args, 1))
        return NULL;
    key = PyTuple_GET_ITEM(args, 0);
    res = (*func)(self, key, NULL);
    if (res == -1 && PyErr_Occurred())
        return NULL;
    Py_INCREF(Py_None);
    return Py_None;
}

/* Helper to check for object.__setattr__ or __delattr__ applied to a type.
   This is called the Carlo Verre hack after its discoverer. */
static int
hackcheck(PyObject *self, setattrofunc func, const char *what)
{
    PyTypeObject *type = Py_TYPE(self);
    while (type && type->tp_flags & Py_TPFLAGS_HEAPTYPE)
        type = type->tp_base;
    /* If type is NULL now, this is a really weird type.
       In the spirit of backwards compatibility (?), just shut up. */
    if (type && type->tp_setattro != func) {
        PyErr_Format(PyExc_TypeError,
                     "can't apply this %s to %s object",
                     what,
                     type->tp_name);
        return 0;
    }
    return 1;
}

static PyObject *
wrap_setattr(PyObject *self, PyObject *args, void *wrapped)
{
    setattrofunc func = (setattrofunc)wrapped;
    int res;
    PyObject *name, *value;

    if (!PyArg_UnpackTuple(args, "", 2, 2, &name, &value))
        return NULL;
    if (!hackcheck(self, func, "__setattr__"))
        return NULL;
    res = (*func)(self, name, value);
    if (res < 0)
        return NULL;
    Py_INCREF(Py_None);
    return Py_None;
}

static PyObject *
wrap_delattr(PyObject *self, PyObject *args, void *wrapped)
{
    setattrofunc func = (setattrofunc)wrapped;
    int res;
    PyObject *name;

    if (!check_num_args(args, 1))
        return NULL;
    name = PyTuple_GET_ITEM(args, 0);
    if (!hackcheck(self, func, "__delattr__"))
        return NULL;
    res = (*func)(self, name, NULL);
    if (res < 0)
        return NULL;
    Py_INCREF(Py_None);
    return Py_None;
}

static PyObject *
wrap_hashfunc(PyObject *self, PyObject *args, void *wrapped)
{
    hashfunc func = (hashfunc)wrapped;
    Py_hash_t res;

    if (!check_num_args(args, 0))
        return NULL;
    res = (*func)(self);
    if (res == -1 && PyErr_Occurred())
        return NULL;
    return PyLong_FromSsize_t(res);
}

static PyObject *
wrap_call(PyObject *self, PyObject *args, void *wrapped, PyObject *kwds)
{
    ternaryfunc func = (ternaryfunc)wrapped;

    return (*func)(self, args, kwds);
}

static PyObject *
wrap_del(PyObject *self, PyObject *args, void *wrapped)
{
    destructor func = (destructor)wrapped;

    if (!check_num_args(args, 0))
        return NULL;

    (*func)(self);
    Py_RETURN_NONE;
}

static PyObject *
wrap_richcmpfunc(PyObject *self, PyObject *args, void *wrapped, int op)
{
    richcmpfunc func = (richcmpfunc)wrapped;
    PyObject *other;

    if (!check_num_args(args, 1))
        return NULL;
    other = PyTuple_GET_ITEM(args, 0);
    return (*func)(self, other, op);
}

#undef RICHCMP_WRAPPER
#define RICHCMP_WRAPPER(NAME, OP) \
static PyObject * \
richcmp_##NAME(PyObject *self, PyObject *args, void *wrapped) \
{ \
    return wrap_richcmpfunc(self, args, wrapped, OP); \
}

RICHCMP_WRAPPER(lt, Py_LT)
RICHCMP_WRAPPER(le, Py_LE)
RICHCMP_WRAPPER(eq, Py_EQ)
RICHCMP_WRAPPER(ne, Py_NE)
RICHCMP_WRAPPER(gt, Py_GT)
RICHCMP_WRAPPER(ge, Py_GE)

static PyObject *
wrap_next(PyObject *self, PyObject *args, void *wrapped)
{
    unaryfunc func = (unaryfunc)wrapped;
    PyObject *res;

    if (!check_num_args(args, 0))
        return NULL;
    res = (*func)(self);
    if (res == NULL && !PyErr_Occurred())
        PyErr_SetNone(PyExc_StopIteration);
    return res;
}

static PyObject *
wrap_descr_get(PyObject *self, PyObject *args, void *wrapped)
{
    descrgetfunc func = (descrgetfunc)wrapped;
    PyObject *obj;
    PyObject *type = NULL;

    if (!PyArg_UnpackTuple(args, "", 1, 2, &obj, &type))
        return NULL;
    if (obj == Py_None)
        obj = NULL;
    if (type == Py_None)
        type = NULL;
    if (type == NULL &&obj == NULL) {
        PyErr_SetString(PyExc_TypeError,
                        "__get__(None, None) is invalid");
        return NULL;
    }
    return (*func)(self, obj, type);
}

static PyObject *
wrap_descr_set(PyObject *self, PyObject *args, void *wrapped)
{
    descrsetfunc func = (descrsetfunc)wrapped;
    PyObject *obj, *value;
    int ret;

    if (!PyArg_UnpackTuple(args, "", 2, 2, &obj, &value))
        return NULL;
    ret = (*func)(self, obj, value);
    if (ret < 0)
        return NULL;
    Py_INCREF(Py_None);
    return Py_None;
}

static PyObject *
wrap_descr_delete(PyObject *self, PyObject *args, void *wrapped)
{
    descrsetfunc func = (descrsetfunc)wrapped;
    PyObject *obj;
    int ret;

    if (!check_num_args(args, 1))
        return NULL;
    obj = PyTuple_GET_ITEM(args, 0);
    ret = (*func)(self, obj, NULL);
    if (ret < 0)
        return NULL;
    Py_INCREF(Py_None);
    return Py_None;
}

static PyObject *
wrap_init(PyObject *self, PyObject *args, void *wrapped, PyObject *kwds)
{
    initproc func = (initproc)wrapped;

    if (func(self, args, kwds) < 0)
        return NULL;
    Py_INCREF(Py_None);
    return Py_None;
}

static PyObject *
tp_new_wrapper(PyObject *self, PyObject *args, PyObject *kwds)
{
    PyTypeObject *type, *subtype, *staticbase;
    PyObject *arg0, *res;

    if (self == NULL || !PyType_Check(self))
        Py_FatalError("__new__() called with non-type 'self'");
    type = (PyTypeObject *)self;
    if (!PyTuple_Check(args) || PyTuple_GET_SIZE(args) < 1) {
        PyErr_Format(PyExc_TypeError,
                     "%s.__new__(): not enough arguments",
                     type->tp_name);
        return NULL;
    }
    arg0 = PyTuple_GET_ITEM(args, 0);
    if (!PyType_Check(arg0)) {
        PyErr_Format(PyExc_TypeError,
                     "%s.__new__(X): X is not a type object (%s)",
                     type->tp_name,
                     Py_TYPE(arg0)->tp_name);
        return NULL;
    }
    subtype = (PyTypeObject *)arg0;
    if (!PyType_IsSubtype(subtype, type)) {
        PyErr_Format(PyExc_TypeError,
                     "%s.__new__(%s): %s is not a subtype of %s",
                     type->tp_name,
                     subtype->tp_name,
                     subtype->tp_name,
                     type->tp_name);
        return NULL;
    }

    /* Check that the use doesn't do something silly and unsafe like
       object.__new__(dict).  To do this, we check that the
       most derived base that's not a heap type is this type. */
    staticbase = subtype;
    while (staticbase && (staticbase->tp_new == slot_tp_new))
        staticbase = staticbase->tp_base;
    /* If staticbase is NULL now, it is a really weird type.
       In the spirit of backwards compatibility (?), just shut up. */
    if (staticbase && staticbase->tp_new != type->tp_new) {
        PyErr_Format(PyExc_TypeError,
                     "%s.__new__(%s) is not safe, use %s.__new__()",
                     type->tp_name,
                     subtype->tp_name,
                     staticbase->tp_name);
        return NULL;
    }

    args = PyTuple_GetSlice(args, 1, PyTuple_GET_SIZE(args));
    if (args == NULL)
        return NULL;
    res = type->tp_new(subtype, args, kwds);
    Py_DECREF(args);
    return res;
}

static struct PyMethodDef tp_new_methoddef[] = {
    {"__new__", (PyCFunction)tp_new_wrapper, METH_VARARGS|METH_KEYWORDS,
     PyDoc_STR("__new__($type, *args, **kwargs)\n--\n\n"
               "Create and return a new object.  "
               "See help(type) for accurate signature.")},
    {0}
};

static int
add_tp_new_wrapper(PyTypeObject *type)
{
    PyObject *func;

    if (_PyDict_GetItemId(type->tp_dict, &PyId___new__) != NULL)
        return 0;
    func = PyCFunction_NewEx(tp_new_methoddef, (PyObject *)type, NULL);
    if (func == NULL)
        return -1;
    if (_PyDict_SetItemId(type->tp_dict, &PyId___new__, func)) {
        Py_DECREF(func);
        return -1;
    }
    Py_DECREF(func);
    return 0;
}

/* Slot wrappers that call the corresponding __foo__ slot.  See comments
   below at override_slots() for more explanation. */

#define SLOT0(FUNCNAME, OPSTR) \
static PyObject * \
FUNCNAME(PyObject *self) \
{ \
    _Py_static_string(id, OPSTR); \
    return call_method(self, &id, NULL); \
}

#define SLOT1(FUNCNAME, OPSTR, ARG1TYPE, ARGCODES) \
static PyObject * \
FUNCNAME(PyObject *self, ARG1TYPE arg1) \
{ \
    _Py_static_string(id, OPSTR); \
    return call_method(self, &id, "(" ARGCODES ")", arg1); \
}

/* Boolean helper for SLOT1BINFULL().
   right.__class__ is a nontrivial subclass of left.__class__. */
static int
method_is_overloaded(PyObject *left, PyObject *right, struct _Py_Identifier *name)
{
    PyObject *a, *b;
    int ok;

    b = _PyObject_GetAttrId((PyObject *)(Py_TYPE(right)), name);
    if (b == NULL) {
        PyErr_Clear();
        /* If right doesn't have it, it's not overloaded */
        return 0;
    }

    a = _PyObject_GetAttrId((PyObject *)(Py_TYPE(left)), name);
    if (a == NULL) {
        PyErr_Clear();
        Py_DECREF(b);
        /* If right has it but left doesn't, it's overloaded */
        return 1;
    }

    ok = PyObject_RichCompareBool(a, b, Py_NE);
    Py_DECREF(a);
    Py_DECREF(b);
    if (ok < 0) {
        PyErr_Clear();
        return 0;
    }

    return ok;
}


#define SLOT1BINFULL(FUNCNAME, TESTFUNC, SLOTNAME, OPSTR, ROPSTR) \
static PyObject * \
FUNCNAME(PyObject *self, PyObject *other) \
{ \
    _Py_static_string(op_id, OPSTR); \
    _Py_static_string(rop_id, ROPSTR); \
    int do_other = Py_TYPE(self) != Py_TYPE(other) && \
        Py_TYPE(other)->tp_as_number != NULL && \
        Py_TYPE(other)->tp_as_number->SLOTNAME == TESTFUNC; \
    if (Py_TYPE(self)->tp_as_number != NULL && \
        Py_TYPE(self)->tp_as_number->SLOTNAME == TESTFUNC) { \
        PyObject *r; \
        if (do_other && \
            PyType_IsSubtype(Py_TYPE(other), Py_TYPE(self)) && \
            method_is_overloaded(self, other, &rop_id)) { \
            r = call_maybe(other, &rop_id, "(O)", self); \
            if (r != Py_NotImplemented) \
                return r; \
            Py_DECREF(r); \
            do_other = 0; \
        } \
        r = call_maybe(self, &op_id, "(O)", other); \
        if (r != Py_NotImplemented || \
            Py_TYPE(other) == Py_TYPE(self)) \
            return r; \
        Py_DECREF(r); \
    } \
    if (do_other) { \
        return call_maybe(other, &rop_id, "(O)", self); \
    } \
    Py_RETURN_NOTIMPLEMENTED; \
}

#define SLOT1BIN(FUNCNAME, SLOTNAME, OPSTR, ROPSTR) \
    SLOT1BINFULL(FUNCNAME, FUNCNAME, SLOTNAME, OPSTR, ROPSTR)

#define SLOT2(FUNCNAME, OPSTR, ARG1TYPE, ARG2TYPE, ARGCODES) \
static PyObject * \
FUNCNAME(PyObject *self, ARG1TYPE arg1, ARG2TYPE arg2) \
{ \
    _Py_static_string(id, #OPSTR); \
    return call_method(self, &id, "(" ARGCODES ")", arg1, arg2); \
}

static Py_ssize_t
slot_sq_length(PyObject *self)
{
    PyObject *res = call_method(self, &PyId___len__, NULL);
    Py_ssize_t len;

    if (res == NULL)
        return -1;
    len = PyNumber_AsSsize_t(res, PyExc_OverflowError);
    Py_DECREF(res);
    if (len < 0) {
        if (!PyErr_Occurred())
            PyErr_SetString(PyExc_ValueError,
                            "__len__() should return >= 0");
        return -1;
    }
    return len;
}

/* Super-optimized version of slot_sq_item.
   Other slots could do the same... */
static PyObject *
slot_sq_item(PyObject *self, Py_ssize_t i)
{
    PyObject *func, *ival = NULL, *retval = NULL;
    descrgetfunc f;

    func = _PyType_LookupId(Py_TYPE(self), &PyId___getitem__);
    if (func == NULL) {
        PyObject *getitem_str = _PyUnicode_FromId(&PyId___getitem__);
        PyErr_SetObject(PyExc_AttributeError, getitem_str);
        return NULL;
    }

    f = Py_TYPE(func)->tp_descr_get;
    if (f == NULL) {
        Py_INCREF(func);
    }
    else {
        func = f(func, self, (PyObject *)(Py_TYPE(self)));
        if (func == NULL) {
            return NULL;
        }
    }

    ival = PyLong_FromSsize_t(i);
    if (ival == NULL) {
        goto error;
    }

    retval = _PyObject_CallArg1(func, ival);
    Py_DECREF(func);
    Py_DECREF(ival);
    return retval;

error:
    Py_DECREF(func);
    return NULL;
}

static int
slot_sq_ass_item(PyObject *self, Py_ssize_t index, PyObject *value)
{
    PyObject *res;

    if (value == NULL)
        res = call_method(self, &PyId___delitem__, "(n)", index);
    else
        res = call_method(self, &PyId___setitem__, "(nO)", index, value);
    if (res == NULL)
        return -1;
    Py_DECREF(res);
    return 0;
}

static int
slot_sq_contains(PyObject *self, PyObject *value)
{
    PyObject *func, *res;
    int result = -1;
    _Py_IDENTIFIER(__contains__);

    func = lookup_maybe(self, &PyId___contains__);
    if (func == Py_None) {
        Py_DECREF(func);
        PyErr_Format(PyExc_TypeError,
                     "'%.200s' object is not a container",
                     Py_TYPE(self)->tp_name);
        return -1;
    }
    if (func != NULL) {
        res = _PyObject_CallArg1(func, value);
        Py_DECREF(func);
        if (res != NULL) {
            result = PyObject_IsTrue(res);
            Py_DECREF(res);
        }
    }
    else if (! PyErr_Occurred()) {
        /* Possible results: -1 and 1 */
        result = (int)_PySequence_IterSearch(self, value,
                                         PY_ITERSEARCH_CONTAINS);
    }
    return result;
}

#define slot_mp_length slot_sq_length

SLOT1(slot_mp_subscript, "__getitem__", PyObject *, "O")

static int
slot_mp_ass_subscript(PyObject *self, PyObject *key, PyObject *value)
{
    PyObject *res;

    if (value == NULL)
        res = call_method(self, &PyId___delitem__, "(O)", key);
    else
        res = call_method(self, &PyId___setitem__, "(OO)", key, value);

    if (res == NULL)
        return -1;
    Py_DECREF(res);
    return 0;
}

SLOT1BIN(slot_nb_add, nb_add, "__add__", "__radd__")
SLOT1BIN(slot_nb_subtract, nb_subtract, "__sub__", "__rsub__")
SLOT1BIN(slot_nb_multiply, nb_multiply, "__mul__", "__rmul__")
SLOT1BIN(slot_nb_matrix_multiply, nb_matrix_multiply, "__matmul__", "__rmatmul__")
SLOT1BIN(slot_nb_remainder, nb_remainder, "__mod__", "__rmod__")
SLOT1BIN(slot_nb_divmod, nb_divmod, "__divmod__", "__rdivmod__")

static PyObject *slot_nb_power(PyObject *, PyObject *, PyObject *);

SLOT1BINFULL(slot_nb_power_binary, slot_nb_power,
             nb_power, "__pow__", "__rpow__")

static PyObject *
slot_nb_power(PyObject *self, PyObject *other, PyObject *modulus)
{
    _Py_IDENTIFIER(__pow__);

    if (modulus == Py_None)
        return slot_nb_power_binary(self, other);
    /* Three-arg power doesn't use __rpow__.  But ternary_op
       can call this when the second argument's type uses
       slot_nb_power, so check before calling self.__pow__. */
    if (Py_TYPE(self)->tp_as_number != NULL &&
        Py_TYPE(self)->tp_as_number->nb_power == slot_nb_power) {
        return call_method(self, &PyId___pow__, "(OO)", other, modulus);
    }
    Py_RETURN_NOTIMPLEMENTED;
}

SLOT0(slot_nb_negative, "__neg__")
SLOT0(slot_nb_positive, "__pos__")
SLOT0(slot_nb_absolute, "__abs__")

static int
slot_nb_bool(PyObject *self)
{
    PyObject *func, *value;
    int result;
    int using_len = 0;
    _Py_IDENTIFIER(__bool__);

    func = lookup_maybe(self, &PyId___bool__);
    if (func == NULL) {
        if (PyErr_Occurred()) {
            return -1;
        }

        func = lookup_maybe(self, &PyId___len__);
        if (func == NULL) {
            if (PyErr_Occurred()) {
                return -1;
            }
            return 1;
        }
        using_len = 1;
    }

    value = _PyObject_CallNoArg(func);
    if (value == NULL) {
        goto error;
    }

    if (using_len) {
        /* bool type enforced by slot_nb_len */
        result = PyObject_IsTrue(value);
    }
    else if (PyBool_Check(value)) {
        result = PyObject_IsTrue(value);
    }
    else {
        PyErr_Format(PyExc_TypeError,
                     "__bool__ should return "
                     "bool, returned %s",
                     Py_TYPE(value)->tp_name);
        result = -1;
    }

    Py_DECREF(value);
    Py_DECREF(func);
    return result;

error:
    Py_DECREF(func);
    return -1;
}


static PyObject *
slot_nb_index(PyObject *self)
{
    _Py_IDENTIFIER(__index__);
    return call_method(self, &PyId___index__, NULL);
}


SLOT0(slot_nb_invert, "__invert__")
SLOT1BIN(slot_nb_lshift, nb_lshift, "__lshift__", "__rlshift__")
SLOT1BIN(slot_nb_rshift, nb_rshift, "__rshift__", "__rrshift__")
SLOT1BIN(slot_nb_and, nb_and, "__and__", "__rand__")
SLOT1BIN(slot_nb_xor, nb_xor, "__xor__", "__rxor__")
SLOT1BIN(slot_nb_or, nb_or, "__or__", "__ror__")

SLOT0(slot_nb_int, "__int__")
SLOT0(slot_nb_float, "__float__")
SLOT1(slot_nb_inplace_add, "__iadd__", PyObject *, "O")
SLOT1(slot_nb_inplace_subtract, "__isub__", PyObject *, "O")
SLOT1(slot_nb_inplace_multiply, "__imul__", PyObject *, "O")
SLOT1(slot_nb_inplace_matrix_multiply, "__imatmul__", PyObject *, "O")
SLOT1(slot_nb_inplace_remainder, "__imod__", PyObject *, "O")
/* Can't use SLOT1 here, because nb_inplace_power is ternary */
static PyObject *
slot_nb_inplace_power(PyObject *self, PyObject * arg1, PyObject *arg2)
{
    _Py_IDENTIFIER(__ipow__);
    return call_method(self, &PyId___ipow__, "(" "O" ")", arg1);
}
SLOT1(slot_nb_inplace_lshift, "__ilshift__", PyObject *, "O")
SLOT1(slot_nb_inplace_rshift, "__irshift__", PyObject *, "O")
SLOT1(slot_nb_inplace_and, "__iand__", PyObject *, "O")
SLOT1(slot_nb_inplace_xor, "__ixor__", PyObject *, "O")
SLOT1(slot_nb_inplace_or, "__ior__", PyObject *, "O")
SLOT1BIN(slot_nb_floor_divide, nb_floor_divide,
         "__floordiv__", "__rfloordiv__")
SLOT1BIN(slot_nb_true_divide, nb_true_divide, "__truediv__", "__rtruediv__")
SLOT1(slot_nb_inplace_floor_divide, "__ifloordiv__", PyObject *, "O")
SLOT1(slot_nb_inplace_true_divide, "__itruediv__", PyObject *, "O")

static PyObject *
slot_tp_repr(PyObject *self)
{
    PyObject *func, *res;
    _Py_IDENTIFIER(__repr__);

    func = lookup_method(self, &PyId___repr__);
    if (func != NULL) {
        res = PyEval_CallObject(func, NULL);
        Py_DECREF(func);
        return res;
    }
    PyErr_Clear();
    return PyUnicode_FromFormat("<%s object at %p>",
                               Py_TYPE(self)->tp_name, self);
}

static PyObject *
slot_tp_str(PyObject *self)
{
    PyObject *func, *res;
    _Py_IDENTIFIER(__str__);

    func = lookup_method(self, &PyId___str__);
    if (func == NULL)
        return NULL;
    res = PyEval_CallObject(func, NULL);
    Py_DECREF(func);
    return res;
}

static Py_hash_t
slot_tp_hash(PyObject *self)
{
    PyObject *func, *res;
    Py_ssize_t h;

    func = lookup_method(self, &PyId___hash__);

    if (func == Py_None) {
        Py_DECREF(func);
        func = NULL;
    }

    if (func == NULL) {
        return PyObject_HashNotImplemented(self);
    }

    res = PyEval_CallObject(func, NULL);
    Py_DECREF(func);
    if (res == NULL)
        return -1;

    if (!PyLong_Check(res)) {
        PyErr_SetString(PyExc_TypeError,
                        "__hash__ method should return an integer");
        return -1;
    }
    /* Transform the PyLong `res` to a Py_hash_t `h`.  For an existing
       hashable Python object x, hash(x) will always lie within the range of
       Py_hash_t.  Therefore our transformation must preserve values that
       already lie within this range, to ensure that if x.__hash__() returns
       hash(y) then hash(x) == hash(y). */
    h = PyLong_AsSsize_t(res);
    if (h == -1 && PyErr_Occurred()) {
        /* res was not within the range of a Py_hash_t, so we're free to
           use any sufficiently bit-mixing transformation;
           long.__hash__ will do nicely. */
        PyErr_Clear();
        h = PyLong_Type.tp_hash(res);
    }
    /* -1 is reserved for errors. */
    if (h == -1)
        h = -2;
    Py_DECREF(res);
    return h;
}

static PyObject *
slot_tp_call(PyObject *self, PyObject *args, PyObject *kwds)
{
    _Py_IDENTIFIER(__call__);
    PyObject *meth = lookup_method(self, &PyId___call__);
    PyObject *res;

    if (meth == NULL)
        return NULL;

    res = PyObject_Call(meth, args, kwds);

    Py_DECREF(meth);
    return res;
}

/* There are two slot dispatch functions for tp_getattro.

   - slot_tp_getattro() is used when __getattribute__ is overridden
     but no __getattr__ hook is present;

   - slot_tp_getattr_hook() is used when a __getattr__ hook is present.

   The code in update_one_slot() always installs slot_tp_getattr_hook(); this
   detects the absence of __getattr__ and then installs the simpler slot if
   necessary. */

static PyObject *
slot_tp_getattro(PyObject *self, PyObject *name)
{
    return call_method(self, &PyId___getattribute__, "(O)", name);
}

static PyObject *
call_attribute(PyObject *self, PyObject *attr, PyObject *name)
{
    PyObject *res, *descr = NULL;
    descrgetfunc f = Py_TYPE(attr)->tp_descr_get;

    if (f != NULL) {
        descr = f(attr, self, (PyObject *)(Py_TYPE(self)));
        if (descr == NULL)
            return NULL;
        else
            attr = descr;
    }
    res = PyObject_CallFunctionObjArgs(attr, name, NULL);
    Py_XDECREF(descr);
    return res;
}

static PyObject *
slot_tp_getattr_hook(PyObject *self, PyObject *name)
{
    PyTypeObject *tp = Py_TYPE(self);
    PyObject *getattr, *getattribute, *res;
    _Py_IDENTIFIER(__getattr__);

    /* speed hack: we could use lookup_maybe, but that would resolve the
       method fully for each attribute lookup for classes with
       __getattr__, even when the attribute is present. So we use
       _PyType_Lookup and create the method only when needed, with
       call_attribute. */
    getattr = _PyType_LookupId(tp, &PyId___getattr__);
    if (getattr == NULL) {
        /* No __getattr__ hook: use a simpler dispatcher */
        tp->tp_getattro = slot_tp_getattro;
        return slot_tp_getattro(self, name);
    }
    Py_INCREF(getattr);
    /* speed hack: we could use lookup_maybe, but that would resolve the
       method fully for each attribute lookup for classes with
       __getattr__, even when self has the default __getattribute__
       method. So we use _PyType_Lookup and create the method only when
       needed, with call_attribute. */
    getattribute = _PyType_LookupId(tp, &PyId___getattribute__);
    if (getattribute == NULL ||
        (Py_TYPE(getattribute) == &PyWrapperDescr_Type &&
         ((PyWrapperDescrObject *)getattribute)->d_wrapped ==
         (void *)PyObject_GenericGetAttr))
        res = PyObject_GenericGetAttr(self, name);
    else {
        Py_INCREF(getattribute);
        res = call_attribute(self, getattribute, name);
        Py_DECREF(getattribute);
    }
    if (res == NULL && PyErr_ExceptionMatches(PyExc_AttributeError)) {
        PyErr_Clear();
        res = call_attribute(self, getattr, name);
    }
    Py_DECREF(getattr);
    return res;
}

static int
slot_tp_setattro(PyObject *self, PyObject *name, PyObject *value)
{
    PyObject *res;
    _Py_IDENTIFIER(__delattr__);
    _Py_IDENTIFIER(__setattr__);

    if (value == NULL)
        res = call_method(self, &PyId___delattr__, "(O)", name);
    else
        res = call_method(self, &PyId___setattr__, "(OO)", name, value);
    if (res == NULL)
        return -1;
    Py_DECREF(res);
    return 0;
}

static _Py_Identifier name_op[] = {
    {0, "__lt__", 0},
    {0, "__le__", 0},
    {0, "__eq__", 0},
    {0, "__ne__", 0},
    {0, "__gt__", 0},
    {0, "__ge__", 0}
};

static PyObject *
slot_tp_richcompare(PyObject *self, PyObject *other, int op)
{
    PyObject *func, *res;

    func = lookup_method(self, &name_op[op]);
    if (func == NULL) {
        PyErr_Clear();
        Py_RETURN_NOTIMPLEMENTED;
    }
    res = _PyObject_CallArg1(func, other);
    Py_DECREF(func);
    return res;
}

static PyObject *
slot_tp_iter(PyObject *self)
{
    PyObject *func, *res;
    _Py_IDENTIFIER(__iter__);

    func = lookup_method(self, &PyId___iter__);
    if (func == Py_None) {
        Py_DECREF(func);
        PyErr_Format(PyExc_TypeError,
                     "'%.200s' object is not iterable",
                     Py_TYPE(self)->tp_name);
        return NULL;
    }

    if (func != NULL) {
        res = _PyObject_CallNoArg(func);
        Py_DECREF(func);
        return res;
    }

    PyErr_Clear();
    func = lookup_method(self, &PyId___getitem__);
    if (func == NULL) {
        PyErr_Format(PyExc_TypeError,
                     "'%.200s' object is not iterable",
                     Py_TYPE(self)->tp_name);
        return NULL;
    }
    Py_DECREF(func);
    return PySeqIter_New(self);
}

static PyObject *
slot_tp_iternext(PyObject *self)
{
    _Py_IDENTIFIER(__next__);
    return call_method(self, &PyId___next__, NULL);
}

static PyObject *
slot_tp_descr_get(PyObject *self, PyObject *obj, PyObject *type)
{
    PyTypeObject *tp = Py_TYPE(self);
    PyObject *get;
    _Py_IDENTIFIER(__get__);

    get = _PyType_LookupId(tp, &PyId___get__);
    if (get == NULL) {
        /* Avoid further slowdowns */
        if (tp->tp_descr_get == slot_tp_descr_get)
            tp->tp_descr_get = NULL;
        Py_INCREF(self);
        return self;
    }
    if (obj == NULL)
        obj = Py_None;
    if (type == NULL)
        type = Py_None;
    return PyObject_CallFunctionObjArgs(get, self, obj, type, NULL);
}

static int
slot_tp_descr_set(PyObject *self, PyObject *target, PyObject *value)
{
    PyObject *res;
    _Py_IDENTIFIER(__delete__);
    _Py_IDENTIFIER(__set__);

    if (value == NULL)
        res = call_method(self, &PyId___delete__, "(O)", target);
    else
        res = call_method(self, &PyId___set__, "(OO)", target, value);
    if (res == NULL)
        return -1;
    Py_DECREF(res);
    return 0;
}

static int
slot_tp_init(PyObject *self, PyObject *args, PyObject *kwds)
{
    _Py_IDENTIFIER(__init__);
    PyObject *meth = lookup_method(self, &PyId___init__);
    PyObject *res;

    if (meth == NULL)
        return -1;
    res = PyObject_Call(meth, args, kwds);
    Py_DECREF(meth);
    if (res == NULL)
        return -1;
    if (res != Py_None) {
        PyErr_Format(PyExc_TypeError,
                     "__init__() should return None, not '%.200s'",
                     Py_TYPE(res)->tp_name);
        Py_DECREF(res);
        return -1;
    }
    Py_DECREF(res);
    return 0;
}

static PyObject *
slot_tp_new(PyTypeObject *type, PyObject *args, PyObject *kwds)
{
    PyObject *func, *result;

    func = _PyObject_GetAttrId((PyObject *)type, &PyId___new__);
    if (func == NULL) {
        return NULL;
    }

    result = _PyObject_Call_Prepend(func, (PyObject *)type, args, kwds);
    Py_DECREF(func);
    return result;
}

static void
slot_tp_finalize(PyObject *self)
{
    _Py_IDENTIFIER(__del__);
    PyObject *del, *res;
    PyObject *error_type, *error_value, *error_traceback;

    /* Save the current exception, if any. */
    PyErr_Fetch(&error_type, &error_value, &error_traceback);

    /* Execute __del__ method, if any. */
    del = lookup_maybe(self, &PyId___del__);
    if (del != NULL) {
        res = PyEval_CallObject(del, NULL);
        if (res == NULL)
            PyErr_WriteUnraisable(del);
        else
            Py_DECREF(res);
        Py_DECREF(del);
    }

    /* Restore the saved exception. */
    PyErr_Restore(error_type, error_value, error_traceback);
}

static PyObject *
slot_am_await(PyObject *self)
{
    PyObject *func, *res;
    _Py_IDENTIFIER(__await__);

    func = lookup_method(self, &PyId___await__);
    if (func != NULL) {
        res = PyEval_CallObject(func, NULL);
        Py_DECREF(func);
        return res;
    }
    PyErr_Format(PyExc_AttributeError,
                 "object %.50s does not have __await__ method",
                 Py_TYPE(self)->tp_name);
    return NULL;
}

static PyObject *
slot_am_aiter(PyObject *self)
{
    PyObject *func, *res;
    _Py_IDENTIFIER(__aiter__);

    func = lookup_method(self, &PyId___aiter__);
    if (func != NULL) {
        res = PyEval_CallObject(func, NULL);
        Py_DECREF(func);
        return res;
    }
    PyErr_Format(PyExc_AttributeError,
                 "object %.50s does not have __aiter__ method",
                 Py_TYPE(self)->tp_name);
    return NULL;
}

static PyObject *
slot_am_anext(PyObject *self)
{
    PyObject *func, *res;
    _Py_IDENTIFIER(__anext__);

    func = lookup_method(self, &PyId___anext__);
    if (func != NULL) {
        res = PyEval_CallObject(func, NULL);
        Py_DECREF(func);
        return res;
    }
    PyErr_Format(PyExc_AttributeError,
                 "object %.50s does not have __anext__ method",
                 Py_TYPE(self)->tp_name);
    return NULL;
}

/*
Table mapping __foo__ names to tp_foo offsets and slot_tp_foo wrapper functions.

The table is ordered by offsets relative to the 'PyHeapTypeObject' structure,
which incorporates the additional structures used for numbers, sequences and
mappings.  Note that multiple names may map to the same slot (e.g. __eq__,
__ne__ etc. all map to tp_richcompare) and one name may map to multiple slots
(e.g. __str__ affects tp_str as well as tp_repr). The table is terminated with
an all-zero entry.  (This table is further initialized in init_slotdefs().)
*/

typedef struct wrapperbase slotdef;

#undef TPSLOT
#undef FLSLOT
#undef AMSLOT
#undef ETSLOT
#undef SQSLOT
#undef MPSLOT
#undef NBSLOT
#undef UNSLOT
#undef IBSLOT
#undef BINSLOT
#undef RBINSLOT

#define TPSLOT(NAME, SLOT, FUNCTION, WRAPPER, DOC) \
    {NAME, offsetof(PyTypeObject, SLOT), (void *)(FUNCTION), WRAPPER, \
     PyDoc_STR(DOC)}
#define FLSLOT(NAME, SLOT, FUNCTION, WRAPPER, DOC, FLAGS) \
    {NAME, offsetof(PyTypeObject, SLOT), (void *)(FUNCTION), WRAPPER, \
     PyDoc_STR(DOC), FLAGS}
#define ETSLOT(NAME, SLOT, FUNCTION, WRAPPER, DOC) \
    {NAME, offsetof(PyHeapTypeObject, SLOT), (void *)(FUNCTION), WRAPPER, \
     PyDoc_STR(DOC)}
#define AMSLOT(NAME, SLOT, FUNCTION, WRAPPER, DOC) \
    ETSLOT(NAME, as_async.SLOT, FUNCTION, WRAPPER, DOC)
#define SQSLOT(NAME, SLOT, FUNCTION, WRAPPER, DOC) \
    ETSLOT(NAME, as_sequence.SLOT, FUNCTION, WRAPPER, DOC)
#define MPSLOT(NAME, SLOT, FUNCTION, WRAPPER, DOC) \
    ETSLOT(NAME, as_mapping.SLOT, FUNCTION, WRAPPER, DOC)
#define NBSLOT(NAME, SLOT, FUNCTION, WRAPPER, DOC) \
    ETSLOT(NAME, as_number.SLOT, FUNCTION, WRAPPER, DOC)
#define UNSLOT(NAME, SLOT, FUNCTION, WRAPPER, DOC) \
    ETSLOT(NAME, as_number.SLOT, FUNCTION, WRAPPER, \
           NAME "($self, /)\n--\n\n" DOC)
#define IBSLOT(NAME, SLOT, FUNCTION, WRAPPER, DOC) \
    ETSLOT(NAME, as_number.SLOT, FUNCTION, WRAPPER, \
           NAME "($self, value, /)\n--\n\nReturn self" DOC "value.")
#define BINSLOT(NAME, SLOT, FUNCTION, DOC) \
    ETSLOT(NAME, as_number.SLOT, FUNCTION, wrap_binaryfunc_l, \
           NAME "($self, value, /)\n--\n\nReturn self" DOC "value.")
#define RBINSLOT(NAME, SLOT, FUNCTION, DOC) \
    ETSLOT(NAME, as_number.SLOT, FUNCTION, wrap_binaryfunc_r, \
           NAME "($self, value, /)\n--\n\nReturn value" DOC "self.")
#define BINSLOTNOTINFIX(NAME, SLOT, FUNCTION, DOC) \
    ETSLOT(NAME, as_number.SLOT, FUNCTION, wrap_binaryfunc_l, \
           NAME "($self, value, /)\n--\n\n" DOC)
#define RBINSLOTNOTINFIX(NAME, SLOT, FUNCTION, DOC) \
    ETSLOT(NAME, as_number.SLOT, FUNCTION, wrap_binaryfunc_r, \
           NAME "($self, value, /)\n--\n\n" DOC)

static slotdef slotdefs[] = {
    TPSLOT("__getattribute__", tp_getattr, NULL, NULL, ""),
    TPSLOT("__getattr__", tp_getattr, NULL, NULL, ""),
    TPSLOT("__setattr__", tp_setattr, NULL, NULL, ""),
    TPSLOT("__delattr__", tp_setattr, NULL, NULL, ""),
    TPSLOT("__repr__", tp_repr, slot_tp_repr, wrap_unaryfunc,
           "__repr__($self, /)\n--\n\nReturn repr(self)."),
    TPSLOT("__hash__", tp_hash, slot_tp_hash, wrap_hashfunc,
           "__hash__($self, /)\n--\n\nReturn hash(self)."),
    FLSLOT("__call__", tp_call, slot_tp_call, (wrapperfunc)wrap_call,
           "__call__($self, /, *args, **kwargs)\n--\n\nCall self as a function.",
           PyWrapperFlag_KEYWORDS),
    TPSLOT("__str__", tp_str, slot_tp_str, wrap_unaryfunc,
           "__str__($self, /)\n--\n\nReturn str(self)."),
    TPSLOT("__getattribute__", tp_getattro, slot_tp_getattr_hook,
           wrap_binaryfunc,
           "__getattribute__($self, name, /)\n--\n\nReturn getattr(self, name)."),
    TPSLOT("__getattr__", tp_getattro, slot_tp_getattr_hook, NULL, ""),
    TPSLOT("__setattr__", tp_setattro, slot_tp_setattro, wrap_setattr,
           "__setattr__($self, name, value, /)\n--\n\nImplement setattr(self, name, value)."),
    TPSLOT("__delattr__", tp_setattro, slot_tp_setattro, wrap_delattr,
           "__delattr__($self, name, /)\n--\n\nImplement delattr(self, name)."),
    TPSLOT("__lt__", tp_richcompare, slot_tp_richcompare, richcmp_lt,
           "__lt__($self, value, /)\n--\n\nReturn self<value."),
    TPSLOT("__le__", tp_richcompare, slot_tp_richcompare, richcmp_le,
           "__le__($self, value, /)\n--\n\nReturn self<=value."),
    TPSLOT("__eq__", tp_richcompare, slot_tp_richcompare, richcmp_eq,
           "__eq__($self, value, /)\n--\n\nReturn self==value."),
    TPSLOT("__ne__", tp_richcompare, slot_tp_richcompare, richcmp_ne,
           "__ne__($self, value, /)\n--\n\nReturn self!=value."),
    TPSLOT("__gt__", tp_richcompare, slot_tp_richcompare, richcmp_gt,
           "__gt__($self, value, /)\n--\n\nReturn self>value."),
    TPSLOT("__ge__", tp_richcompare, slot_tp_richcompare, richcmp_ge,
           "__ge__($self, value, /)\n--\n\nReturn self>=value."),
    TPSLOT("__iter__", tp_iter, slot_tp_iter, wrap_unaryfunc,
           "__iter__($self, /)\n--\n\nImplement iter(self)."),
    TPSLOT("__next__", tp_iternext, slot_tp_iternext, wrap_next,
           "__next__($self, /)\n--\n\nImplement next(self)."),
    TPSLOT("__get__", tp_descr_get, slot_tp_descr_get, wrap_descr_get,
           "__get__($self, instance, owner, /)\n--\n\nReturn an attribute of instance, which is of type owner."),
    TPSLOT("__set__", tp_descr_set, slot_tp_descr_set, wrap_descr_set,
           "__set__($self, instance, value, /)\n--\n\nSet an attribute of instance to value."),
    TPSLOT("__delete__", tp_descr_set, slot_tp_descr_set,
           wrap_descr_delete,
           "__delete__($self, instance, /)\n--\n\nDelete an attribute of instance."),
    FLSLOT("__init__", tp_init, slot_tp_init, (wrapperfunc)wrap_init,
           "__init__($self, /, *args, **kwargs)\n--\n\n"
           "Initialize self.  See help(type(self)) for accurate signature.",
           PyWrapperFlag_KEYWORDS),
    TPSLOT("__new__", tp_new, slot_tp_new, NULL,
           "__new__(type, /, *args, **kwargs)\n--\n\n"
           "Create and return new object.  See help(type) for accurate signature."),
    TPSLOT("__del__", tp_finalize, slot_tp_finalize, (wrapperfunc)wrap_del, ""),

    AMSLOT("__await__", am_await, slot_am_await, wrap_unaryfunc,
           "__await__($self, /)\n--\n\nReturn an iterator to be used in await expression."),
    AMSLOT("__aiter__", am_aiter, slot_am_aiter, wrap_unaryfunc,
           "__aiter__($self, /)\n--\n\nReturn an awaitable, that resolves in asynchronous iterator."),
    AMSLOT("__anext__", am_anext, slot_am_anext, wrap_unaryfunc,
           "__anext__($self, /)\n--\n\nReturn a value or raise StopAsyncIteration."),

    BINSLOT("__add__", nb_add, slot_nb_add,
           "+"),
    RBINSLOT("__radd__", nb_add, slot_nb_add,
           "+"),
    BINSLOT("__sub__", nb_subtract, slot_nb_subtract,
           "-"),
    RBINSLOT("__rsub__", nb_subtract, slot_nb_subtract,
           "-"),
    BINSLOT("__mul__", nb_multiply, slot_nb_multiply,
           "*"),
    RBINSLOT("__rmul__", nb_multiply, slot_nb_multiply,
           "*"),
    BINSLOT("__mod__", nb_remainder, slot_nb_remainder,
           "%"),
    RBINSLOT("__rmod__", nb_remainder, slot_nb_remainder,
           "%"),
    BINSLOTNOTINFIX("__divmod__", nb_divmod, slot_nb_divmod,
           "Return divmod(self, value)."),
    RBINSLOTNOTINFIX("__rdivmod__", nb_divmod, slot_nb_divmod,
           "Return divmod(value, self)."),
    NBSLOT("__pow__", nb_power, slot_nb_power, wrap_ternaryfunc,
           "__pow__($self, value, mod=None, /)\n--\n\nReturn pow(self, value, mod)."),
    NBSLOT("__rpow__", nb_power, slot_nb_power, wrap_ternaryfunc_r,
           "__rpow__($self, value, mod=None, /)\n--\n\nReturn pow(value, self, mod)."),
    UNSLOT("__neg__", nb_negative, slot_nb_negative, wrap_unaryfunc, "-self"),
    UNSLOT("__pos__", nb_positive, slot_nb_positive, wrap_unaryfunc, "+self"),
    UNSLOT("__abs__", nb_absolute, slot_nb_absolute, wrap_unaryfunc,
           "abs(self)"),
    UNSLOT("__bool__", nb_bool, slot_nb_bool, wrap_inquirypred,
           "self != 0"),
    UNSLOT("__invert__", nb_invert, slot_nb_invert, wrap_unaryfunc, "~self"),
    BINSLOT("__lshift__", nb_lshift, slot_nb_lshift, "<<"),
    RBINSLOT("__rlshift__", nb_lshift, slot_nb_lshift, "<<"),
    BINSLOT("__rshift__", nb_rshift, slot_nb_rshift, ">>"),
    RBINSLOT("__rrshift__", nb_rshift, slot_nb_rshift, ">>"),
    BINSLOT("__and__", nb_and, slot_nb_and, "&"),
    RBINSLOT("__rand__", nb_and, slot_nb_and, "&"),
    BINSLOT("__xor__", nb_xor, slot_nb_xor, "^"),
    RBINSLOT("__rxor__", nb_xor, slot_nb_xor, "^"),
    BINSLOT("__or__", nb_or, slot_nb_or, "|"),
    RBINSLOT("__ror__", nb_or, slot_nb_or, "|"),
    UNSLOT("__int__", nb_int, slot_nb_int, wrap_unaryfunc,
           "int(self)"),
    UNSLOT("__float__", nb_float, slot_nb_float, wrap_unaryfunc,
           "float(self)"),
    IBSLOT("__iadd__", nb_inplace_add, slot_nb_inplace_add,
           wrap_binaryfunc, "+="),
    IBSLOT("__isub__", nb_inplace_subtract, slot_nb_inplace_subtract,
           wrap_binaryfunc, "-="),
    IBSLOT("__imul__", nb_inplace_multiply, slot_nb_inplace_multiply,
           wrap_binaryfunc, "*="),
    IBSLOT("__imod__", nb_inplace_remainder, slot_nb_inplace_remainder,
           wrap_binaryfunc, "%="),
    IBSLOT("__ipow__", nb_inplace_power, slot_nb_inplace_power,
           wrap_binaryfunc, "**="),
    IBSLOT("__ilshift__", nb_inplace_lshift, slot_nb_inplace_lshift,
           wrap_binaryfunc, "<<="),
    IBSLOT("__irshift__", nb_inplace_rshift, slot_nb_inplace_rshift,
           wrap_binaryfunc, ">>="),
    IBSLOT("__iand__", nb_inplace_and, slot_nb_inplace_and,
           wrap_binaryfunc, "&="),
    IBSLOT("__ixor__", nb_inplace_xor, slot_nb_inplace_xor,
           wrap_binaryfunc, "^="),
    IBSLOT("__ior__", nb_inplace_or, slot_nb_inplace_or,
           wrap_binaryfunc, "|="),
    BINSLOT("__floordiv__", nb_floor_divide, slot_nb_floor_divide, "//"),
    RBINSLOT("__rfloordiv__", nb_floor_divide, slot_nb_floor_divide, "//"),
    BINSLOT("__truediv__", nb_true_divide, slot_nb_true_divide, "/"),
    RBINSLOT("__rtruediv__", nb_true_divide, slot_nb_true_divide, "/"),
    IBSLOT("__ifloordiv__", nb_inplace_floor_divide,
           slot_nb_inplace_floor_divide, wrap_binaryfunc, "//="),
    IBSLOT("__itruediv__", nb_inplace_true_divide,
           slot_nb_inplace_true_divide, wrap_binaryfunc, "/="),
    NBSLOT("__index__", nb_index, slot_nb_index, wrap_unaryfunc,
           "__index__($self, /)\n--\n\n"
           "Return self converted to an integer, if self is suitable "
           "for use as an index into a list."),
    BINSLOT("__matmul__", nb_matrix_multiply, slot_nb_matrix_multiply,
            "@"),
    RBINSLOT("__rmatmul__", nb_matrix_multiply, slot_nb_matrix_multiply,
             "@"),
    IBSLOT("__imatmul__", nb_inplace_matrix_multiply, slot_nb_inplace_matrix_multiply,
           wrap_binaryfunc, "@="),
    MPSLOT("__len__", mp_length, slot_mp_length, wrap_lenfunc,
           "__len__($self, /)\n--\n\nReturn len(self)."),
    MPSLOT("__getitem__", mp_subscript, slot_mp_subscript,
           wrap_binaryfunc,
           "__getitem__($self, key, /)\n--\n\nReturn self[key]."),
    MPSLOT("__setitem__", mp_ass_subscript, slot_mp_ass_subscript,
           wrap_objobjargproc,
           "__setitem__($self, key, value, /)\n--\n\nSet self[key] to value."),
    MPSLOT("__delitem__", mp_ass_subscript, slot_mp_ass_subscript,
           wrap_delitem,
           "__delitem__($self, key, /)\n--\n\nDelete self[key]."),

    SQSLOT("__len__", sq_length, slot_sq_length, wrap_lenfunc,
           "__len__($self, /)\n--\n\nReturn len(self)."),
    /* Heap types defining __add__/__mul__ have sq_concat/sq_repeat == NULL.
       The logic in abstract.c always falls back to nb_add/nb_multiply in
       this case.  Defining both the nb_* and the sq_* slots to call the
       user-defined methods has unexpected side-effects, as shown by
       test_descr.notimplemented() */
    SQSLOT("__add__", sq_concat, NULL, wrap_binaryfunc,
           "__add__($self, value, /)\n--\n\nReturn self+value."),
    SQSLOT("__mul__", sq_repeat, NULL, wrap_indexargfunc,
           "__mul__($self, value, /)\n--\n\nReturn self*value.n"),
    SQSLOT("__rmul__", sq_repeat, NULL, wrap_indexargfunc,
           "__rmul__($self, value, /)\n--\n\nReturn self*value."),
    SQSLOT("__getitem__", sq_item, slot_sq_item, wrap_sq_item,
           "__getitem__($self, key, /)\n--\n\nReturn self[key]."),
    SQSLOT("__setitem__", sq_ass_item, slot_sq_ass_item, wrap_sq_setitem,
           "__setitem__($self, key, value, /)\n--\n\nSet self[key] to value."),
    SQSLOT("__delitem__", sq_ass_item, slot_sq_ass_item, wrap_sq_delitem,
           "__delitem__($self, key, /)\n--\n\nDelete self[key]."),
    SQSLOT("__contains__", sq_contains, slot_sq_contains, wrap_objobjproc,
           "__contains__($self, key, /)\n--\n\nReturn key in self."),
    SQSLOT("__iadd__", sq_inplace_concat, NULL,
           wrap_binaryfunc,
           "__iadd__($self, value, /)\n--\n\nImplement self+=value."),
    SQSLOT("__imul__", sq_inplace_repeat, NULL,
           wrap_indexargfunc,
           "__imul__($self, value, /)\n--\n\nImplement self*=value."),

    {NULL}
};

/* Given a type pointer and an offset gotten from a slotdef entry, return a
   pointer to the actual slot.  This is not quite the same as simply adding
   the offset to the type pointer, since it takes care to indirect through the
   proper indirection pointer (as_buffer, etc.); it returns NULL if the
   indirection pointer is NULL. */
static void **
slotptr(PyTypeObject *type, int ioffset)
{
    char *ptr;
    long offset = ioffset;

    /* Note: this depends on the order of the members of PyHeapTypeObject! */
    assert(offset >= 0);
    assert((size_t)offset < offsetof(PyHeapTypeObject, as_buffer));
    if ((size_t)offset >= offsetof(PyHeapTypeObject, as_sequence)) {
        ptr = (char *)type->tp_as_sequence;
        offset -= offsetof(PyHeapTypeObject, as_sequence);
    }
    else if ((size_t)offset >= offsetof(PyHeapTypeObject, as_mapping)) {
        ptr = (char *)type->tp_as_mapping;
        offset -= offsetof(PyHeapTypeObject, as_mapping);
    }
    else if ((size_t)offset >= offsetof(PyHeapTypeObject, as_number)) {
        ptr = (char *)type->tp_as_number;
        offset -= offsetof(PyHeapTypeObject, as_number);
    }
    else if ((size_t)offset >= offsetof(PyHeapTypeObject, as_async)) {
        ptr = (char *)type->tp_as_async;
        offset -= offsetof(PyHeapTypeObject, as_async);
    }
    else {
        ptr = (char *)type;
    }
    if (ptr != NULL)
        ptr += offset;
    return (void **)ptr;
}

/* Length of array of slotdef pointers used to store slots with the
   same __name__.  There should be at most MAX_EQUIV-1 slotdef entries with
   the same __name__, for any __name__. Since that's a static property, it is
   appropriate to declare fixed-size arrays for this. */
#define MAX_EQUIV 10

/* Return a slot pointer for a given name, but ONLY if the attribute has
   exactly one slot function.  The name must be an interned string. */
static void **
resolve_slotdups(PyTypeObject *type, PyObject *name)
{
    /* XXX Maybe this could be optimized more -- but is it worth it? */

    /* pname and ptrs act as a little cache */
    static PyObject *pname;
    static slotdef *ptrs[MAX_EQUIV];
    slotdef *p, **pp;
    void **res, **ptr;

    if (pname != name) {
        /* Collect all slotdefs that match name into ptrs. */
        pname = name;
        pp = ptrs;
        for (p = slotdefs; p->name_strobj; p++) {
            if (p->name_strobj == name)
                *pp++ = p;
        }
        *pp = NULL;
    }

    /* Look in all matching slots of the type; if exactly one of these has
       a filled-in slot, return its value.      Otherwise return NULL. */
    res = NULL;
    for (pp = ptrs; *pp; pp++) {
        ptr = slotptr(type, (*pp)->offset);
        if (ptr == NULL || *ptr == NULL)
            continue;
        if (res != NULL)
            return NULL;
        res = ptr;
    }
    return res;
}

/* Common code for update_slots_callback() and fixup_slot_dispatchers().  This
   does some incredibly complex thinking and then sticks something into the
   slot.  (It sees if the adjacent slotdefs for the same slot have conflicting
   interests, and then stores a generic wrapper or a specific function into
   the slot.)  Return a pointer to the next slotdef with a different offset,
   because that's convenient  for fixup_slot_dispatchers(). */
static slotdef *
update_one_slot(PyTypeObject *type, slotdef *p)
{
    PyObject *descr;
    PyWrapperDescrObject *d;
    void *generic = NULL, *specific = NULL;
    int use_generic = 0;
    int offset = p->offset;
    void **ptr = slotptr(type, offset);

    if (ptr == NULL) {
        do {
            ++p;
        } while (p->offset == offset);
        return p;
    }
    do {
        descr = _PyType_Lookup(type, p->name_strobj);
        if (descr == NULL) {
            if (ptr == (void**)&type->tp_iternext) {
                specific = (void *)_PyObject_NextNotImplemented;
            }
            continue;
        }
        if (Py_TYPE(descr) == &PyWrapperDescr_Type &&
            ((PyWrapperDescrObject *)descr)->d_base->name_strobj == p->name_strobj) {
            void **tptr = resolve_slotdups(type, p->name_strobj);
            if (tptr == NULL || tptr == ptr)
                generic = p->function;
            d = (PyWrapperDescrObject *)descr;
            if (d->d_base->wrapper == p->wrapper &&
                PyType_IsSubtype(type, PyDescr_TYPE(d)))
            {
                if (specific == NULL ||
                    specific == d->d_wrapped)
                    specific = d->d_wrapped;
                else
                    use_generic = 1;
            }
        }
        else if (Py_TYPE(descr) == &PyCFunction_Type &&
                 PyCFunction_GET_FUNCTION(descr) ==
                 (PyCFunction)tp_new_wrapper &&
                 ptr == (void**)&type->tp_new)
        {
            /* The __new__ wrapper is not a wrapper descriptor,
               so must be special-cased differently.
               If we don't do this, creating an instance will
               always use slot_tp_new which will look up
               __new__ in the MRO which will call tp_new_wrapper
               which will look through the base classes looking
               for a static base and call its tp_new (usually
               PyType_GenericNew), after performing various
               sanity checks and constructing a new argument
               list.  Cut all that nonsense short -- this speeds
               up instance creation tremendously. */
            specific = (void *)type->tp_new;
            /* XXX I'm not 100% sure that there isn't a hole
               in this reasoning that requires additional
               sanity checks.  I'll buy the first person to
               point out a bug in this reasoning a beer. */
        }
        else if (descr == Py_None &&
                 ptr == (void**)&type->tp_hash) {
            /* We specifically allow __hash__ to be set to None
               to prevent inheritance of the default
               implementation from object.__hash__ */
            specific = (void *)PyObject_HashNotImplemented;
        }
        else {
            use_generic = 1;
            generic = p->function;
        }
    } while ((++p)->offset == offset);
    if (specific && !use_generic)
        *ptr = specific;
    else
        *ptr = generic;
    return p;
}

/* In the type, update the slots whose slotdefs are gathered in the pp array.
   This is a callback for update_subclasses(). */
static int
update_slots_callback(PyTypeObject *type, void *data)
{
    slotdef **pp = (slotdef **)data;

    for (; *pp; pp++)
        update_one_slot(type, *pp);
    return 0;
}

static int slotdefs_initialized = 0;
/* Initialize the slotdefs table by adding interned string objects for the
   names. */
static void
init_slotdefs(void)
{
    slotdef *p;

    if (slotdefs_initialized)
        return;
    for (p = slotdefs; p->name; p++) {
        /* Slots must be ordered by their offset in the PyHeapTypeObject. */
        assert(!p[1].name || p->offset <= p[1].offset);
        p->name_strobj = PyUnicode_InternFromString(p->name);
        if (!p->name_strobj)
            Py_FatalError("Out of memory interning slotdef names");
    }
    slotdefs_initialized = 1;
}

/* Undo init_slotdefs, releasing the interned strings. */
static void clear_slotdefs(void)
{
    slotdef *p;
    for (p = slotdefs; p->name; p++) {
        Py_CLEAR(p->name_strobj);
    }
    slotdefs_initialized = 0;
}

/* Update the slots after assignment to a class (type) attribute. */
static int
update_slot(PyTypeObject *type, PyObject *name)
{
    slotdef *ptrs[MAX_EQUIV];
    slotdef *p;
    slotdef **pp;
    int offset;

    /* Clear the VALID_VERSION flag of 'type' and all its
       subclasses.  This could possibly be unified with the
       update_subclasses() recursion below, but carefully:
       they each have their own conditions on which to stop
       recursing into subclasses. */
    PyType_Modified(type);

    init_slotdefs();
    pp = ptrs;
    for (p = slotdefs; p->name; p++) {
        /* XXX assume name is interned! */
        if (p->name_strobj == name)
            *pp++ = p;
    }
    *pp = NULL;
    for (pp = ptrs; *pp; pp++) {
        p = *pp;
        offset = p->offset;
        while (p > slotdefs && (p-1)->offset == offset)
            --p;
        *pp = p;
    }
    if (ptrs[0] == NULL)
        return 0; /* Not an attribute that affects any slots */
    return update_subclasses(type, name,
                             update_slots_callback, (void *)ptrs);
}

/* Store the proper functions in the slot dispatches at class (type)
   definition time, based upon which operations the class overrides in its
   dict. */
static void
fixup_slot_dispatchers(PyTypeObject *type)
{
    slotdef *p;

    init_slotdefs();
    for (p = slotdefs; p->name; )
        p = update_one_slot(type, p);
}

static void
update_all_slots(PyTypeObject* type)
{
    slotdef *p;

    init_slotdefs();
    for (p = slotdefs; p->name; p++) {
        /* update_slot returns int but can't actually fail */
        update_slot(type, p->name_strobj);
    }
}

/* Call __set_name__ on all descriptors in a newly generated type */
static int
set_names(PyTypeObject *type)
{
    PyObject *key, *value, *set_name, *tmp;
    Py_ssize_t i = 0;

    while (PyDict_Next(type->tp_dict, &i, &key, &value)) {
        set_name = lookup_maybe(value, &PyId___set_name__);
        if (set_name != NULL) {
            tmp = PyObject_CallFunctionObjArgs(set_name, type, key, NULL);
            Py_DECREF(set_name);
            if (tmp == NULL) {
                _PyErr_FormatFromCause(PyExc_RuntimeError,
                    "Error calling __set_name__ on '%.100s' instance %R "
                    "in '%.100s'",
                    value->ob_type->tp_name, key, type->tp_name);
                return -1;
            }
            else
                Py_DECREF(tmp);
        }
        else if (PyErr_Occurred())
            return -1;
    }

    return 0;
}

/* Call __init_subclass__ on the parent of a newly generated type */
static int
init_subclass(PyTypeObject *type, PyObject *kwds)
{
    PyObject *super, *func, *result;
    PyObject *args[2] = {(PyObject *)type, (PyObject *)type};

    super = _PyObject_FastCall((PyObject *)&PySuper_Type, args, 2);
    if (super == NULL) {
        return -1;
    }

    func = _PyObject_GetAttrId(super, &PyId___init_subclass__);
    Py_DECREF(super);
    if (func == NULL) {
        return -1;
    }


    result = _PyObject_FastCallDict(func, NULL, 0, kwds);
    Py_DECREF(func);
    if (result == NULL) {
        return -1;
    }

    Py_DECREF(result);
    return 0;
}

/* recurse_down_subclasses() and update_subclasses() are mutually
   recursive functions to call a callback for all subclasses,
   but refraining from recursing into subclasses that define 'name'. */

static int
update_subclasses(PyTypeObject *type, PyObject *name,
                  update_callback callback, void *data)
{
    if (callback(type, data) < 0)
        return -1;
    return recurse_down_subclasses(type, name, callback, data);
}

static int
recurse_down_subclasses(PyTypeObject *type, PyObject *name,
                        update_callback callback, void *data)
{
    PyTypeObject *subclass;
    PyObject *ref, *subclasses, *dict;
    Py_ssize_t i;

    subclasses = type->tp_subclasses;
    if (subclasses == NULL)
        return 0;
    assert(PyDict_CheckExact(subclasses));
    i = 0;
    while (PyDict_Next(subclasses, &i, NULL, &ref)) {
        assert(PyWeakref_CheckRef(ref));
        subclass = (PyTypeObject *)PyWeakref_GET_OBJECT(ref);
        assert(subclass != NULL);
        if ((PyObject *)subclass == Py_None)
            continue;
        assert(PyType_Check(subclass));
        /* Avoid recursing down into unaffected classes */
        dict = subclass->tp_dict;
        if (dict != NULL && PyDict_Check(dict) &&
            PyDict_GetItem(dict, name) != NULL)
            continue;
        if (update_subclasses(subclass, name, callback, data) < 0)
            return -1;
    }
    return 0;
}

/* This function is called by PyType_Ready() to populate the type's
   dictionary with method descriptors for function slots.  For each
   function slot (like tp_repr) that's defined in the type, one or more
   corresponding descriptors are added in the type's tp_dict dictionary
   under the appropriate name (like __repr__).  Some function slots
   cause more than one descriptor to be added (for example, the nb_add
   slot adds both __add__ and __radd__ descriptors) and some function
   slots compete for the same descriptor (for example both sq_item and
   mp_subscript generate a __getitem__ descriptor).

   In the latter case, the first slotdef entry encountered wins.  Since
   slotdef entries are sorted by the offset of the slot in the
   PyHeapTypeObject, this gives us some control over disambiguating
   between competing slots: the members of PyHeapTypeObject are listed
   from most general to least general, so the most general slot is
   preferred.  In particular, because as_mapping comes before as_sequence,
   for a type that defines both mp_subscript and sq_item, mp_subscript
   wins.

   This only adds new descriptors and doesn't overwrite entries in
   tp_dict that were previously defined.  The descriptors contain a
   reference to the C function they must call, so that it's safe if they
   are copied into a subtype's __dict__ and the subtype has a different
   C function in its slot -- calling the method defined by the
   descriptor will call the C function that was used to create it,
   rather than the C function present in the slot when it is called.
   (This is important because a subtype may have a C function in the
   slot that calls the method from the dictionary, and we want to avoid
   infinite recursion here.) */

static int
add_operators(PyTypeObject *type)
{
    PyObject *dict = type->tp_dict;
    slotdef *p;
    PyObject *descr;
    void **ptr;

    init_slotdefs();
    for (p = slotdefs; p->name; p++) {
        if (p->wrapper == NULL)
            continue;
        ptr = slotptr(type, p->offset);
        if (!ptr || !*ptr)
            continue;
        if (PyDict_GetItem(dict, p->name_strobj))
            continue;
        if (*ptr == (void *)PyObject_HashNotImplemented) {
            /* Classes may prevent the inheritance of the tp_hash
               slot by storing PyObject_HashNotImplemented in it. Make it
               visible as a None value for the __hash__ attribute. */
            if (PyDict_SetItem(dict, p->name_strobj, Py_None) < 0)
                return -1;
        }
        else {
            descr = PyDescr_NewWrapper(type, p, *ptr);
            if (descr == NULL)
                return -1;
            if (PyDict_SetItem(dict, p->name_strobj, descr) < 0) {
                Py_DECREF(descr);
                return -1;
            }
            Py_DECREF(descr);
        }
    }
    if (type->tp_new != NULL) {
        if (add_tp_new_wrapper(type) < 0)
            return -1;
    }
    return 0;
}


/* Cooperative 'super' */

typedef struct {
    PyObject_HEAD
    PyTypeObject *type;
    PyObject *obj;
    PyTypeObject *obj_type;
} superobject;

static PyMemberDef super_members[] = {
    {"__thisclass__", T_OBJECT, offsetof(superobject, type), READONLY,
     "the class invoking super()"},
    {"__self__",  T_OBJECT, offsetof(superobject, obj), READONLY,
     "the instance invoking super(); may be None"},
    {"__self_class__", T_OBJECT, offsetof(superobject, obj_type), READONLY,
     "the type of the instance invoking super(); may be None"},
    {0}
};

static void
super_dealloc(PyObject *self)
{
    superobject *su = (superobject *)self;

    _PyObject_GC_UNTRACK(self);
    Py_XDECREF(su->obj);
    Py_XDECREF(su->type);
    Py_XDECREF(su->obj_type);
    Py_TYPE(self)->tp_free(self);
}

static PyObject *
super_repr(PyObject *self)
{
    superobject *su = (superobject *)self;

    if (su->obj_type)
        return PyUnicode_FromFormat(
            "<super: <class '%s'>, <%s object>>",
            su->type ? su->type->tp_name : "NULL",
            su->obj_type->tp_name);
    else
        return PyUnicode_FromFormat(
            "<super: <class '%s'>, NULL>",
            su->type ? su->type->tp_name : "NULL");
}

static PyObject *
super_getattro(PyObject *self, PyObject *name)
{
    superobject *su = (superobject *)self;
    PyTypeObject *starttype;
    PyObject *mro;
    Py_ssize_t i, n;

    starttype = su->obj_type;
    if (starttype == NULL)
        goto skip;

    /* We want __class__ to return the class of the super object
       (i.e. super, or a subclass), not the class of su->obj. */
    if (PyUnicode_Check(name) &&
        PyUnicode_GET_LENGTH(name) == 9 &&
        _PyUnicode_CompareWithId(name, &PyId___class__) == 0)
        goto skip;

    mro = starttype->tp_mro;
    if (mro == NULL)
        goto skip;

    assert(PyTuple_Check(mro));
    n = PyTuple_GET_SIZE(mro);

    /* No need to check the last one: it's gonna be skipped anyway.  */
    for (i = 0; i+1 < n; i++) {
        if ((PyObject *)(su->type) == PyTuple_GET_ITEM(mro, i))
            break;
    }
    i++;  /* skip su->type (if any)  */
    if (i >= n)
        goto skip;

    /* keep a strong reference to mro because starttype->tp_mro can be
       replaced during PyDict_GetItem(dict, name)  */
    Py_INCREF(mro);
    do {
        PyObject *res, *tmp, *dict;
        descrgetfunc f;

        tmp = PyTuple_GET_ITEM(mro, i);
        assert(PyType_Check(tmp));

        dict = ((PyTypeObject *)tmp)->tp_dict;
        assert(dict != NULL && PyDict_Check(dict));

        res = PyDict_GetItem(dict, name);
        if (res != NULL) {
            Py_INCREF(res);

            f = Py_TYPE(res)->tp_descr_get;
            if (f != NULL) {
                tmp = f(res,
                    /* Only pass 'obj' param if this is instance-mode super
                       (See SF ID #743627)  */
                    (su->obj == (PyObject *)starttype) ? NULL : su->obj,
                    (PyObject *)starttype);
                Py_DECREF(res);
                res = tmp;
            }

            Py_DECREF(mro);
            return res;
        }

        i++;
    } while (i < n);
    Py_DECREF(mro);

  skip:
    return PyObject_GenericGetAttr(self, name);
}

static PyTypeObject *
supercheck(PyTypeObject *type, PyObject *obj)
{
    /* Check that a super() call makes sense.  Return a type object.

       obj can be a class, or an instance of one:

       - If it is a class, it must be a subclass of 'type'.      This case is
         used for class methods; the return value is obj.

       - If it is an instance, it must be an instance of 'type'.  This is
         the normal case; the return value is obj.__class__.

       But... when obj is an instance, we want to allow for the case where
       Py_TYPE(obj) is not a subclass of type, but obj.__class__ is!
       This will allow using super() with a proxy for obj.
    */

    /* Check for first bullet above (special case) */
    if (PyType_Check(obj) && PyType_IsSubtype((PyTypeObject *)obj, type)) {
        Py_INCREF(obj);
        return (PyTypeObject *)obj;
    }

    /* Normal case */
    if (PyType_IsSubtype(Py_TYPE(obj), type)) {
        Py_INCREF(Py_TYPE(obj));
        return Py_TYPE(obj);
    }
    else {
        /* Try the slow way */
        PyObject *class_attr;

        class_attr = _PyObject_GetAttrId(obj, &PyId___class__);
        if (class_attr != NULL &&
            PyType_Check(class_attr) &&
            (PyTypeObject *)class_attr != Py_TYPE(obj))
        {
            int ok = PyType_IsSubtype(
                (PyTypeObject *)class_attr, type);
            if (ok)
                return (PyTypeObject *)class_attr;
        }

        if (class_attr == NULL)
            PyErr_Clear();
        else
            Py_DECREF(class_attr);
    }

    PyErr_SetString(PyExc_TypeError,
                    "super(type, obj): "
                    "obj must be an instance or subtype of type");
    return NULL;
}

static PyObject *
super_descr_get(PyObject *self, PyObject *obj, PyObject *type)
{
    superobject *su = (superobject *)self;
    superobject *newobj;

    if (obj == NULL || obj == Py_None || su->obj != NULL) {
        /* Not binding to an object, or already bound */
        Py_INCREF(self);
        return self;
    }
    if (Py_TYPE(su) != &PySuper_Type)
        /* If su is an instance of a (strict) subclass of super,
           call its type */
        return PyObject_CallFunctionObjArgs((PyObject *)Py_TYPE(su),
                                            su->type, obj, NULL);
    else {
        /* Inline the common case */
        PyTypeObject *obj_type = supercheck(su->type, obj);
        if (obj_type == NULL)
            return NULL;
        newobj = (superobject *)PySuper_Type.tp_new(&PySuper_Type,
                                                 NULL, NULL);
        if (newobj == NULL)
            return NULL;
        Py_INCREF(su->type);
        Py_INCREF(obj);
        newobj->type = su->type;
        newobj->obj = obj;
        newobj->obj_type = obj_type;
        return (PyObject *)newobj;
    }
}

static int
super_init(PyObject *self, PyObject *args, PyObject *kwds)
{
    superobject *su = (superobject *)self;
    PyTypeObject *type = NULL;
    PyObject *obj = NULL;
    PyTypeObject *obj_type = NULL;

    if (!_PyArg_NoKeywords("super", kwds))
        return -1;
    if (!PyArg_ParseTuple(args, "|O!O:super", &PyType_Type, &type, &obj))
        return -1;

    if (type == NULL) {
        /* Call super(), without args -- fill in from __class__
           and first local variable on the stack. */
        PyFrameObject *f;
        PyCodeObject *co;
        Py_ssize_t i, n;
        f = PyThreadState_GET()->frame;
        if (f == NULL) {
            PyErr_SetString(PyExc_RuntimeError,
                            "super(): no current frame");
            return -1;
        }
        co = f->f_code;
        if (co == NULL) {
            PyErr_SetString(PyExc_RuntimeError,
                            "super(): no code object");
            return -1;
        }
        if (co->co_argcount == 0) {
            PyErr_SetString(PyExc_RuntimeError,
                            "super(): no arguments");
            return -1;
        }
        obj = f->f_localsplus[0];
        if (obj == NULL && co->co_cell2arg) {
            /* The first argument might be a cell. */
            n = PyTuple_GET_SIZE(co->co_cellvars);
            for (i = 0; i < n; i++) {
                if (co->co_cell2arg[i] == 0) {
                    PyObject *cell = f->f_localsplus[co->co_nlocals + i];
                    assert(PyCell_Check(cell));
                    obj = PyCell_GET(cell);
                    break;
                }
            }
        }
        if (obj == NULL) {
            PyErr_SetString(PyExc_RuntimeError,
                            "super(): arg[0] deleted");
            return -1;
        }
        if (co->co_freevars == NULL)
            n = 0;
        else {
            assert(PyTuple_Check(co->co_freevars));
            n = PyTuple_GET_SIZE(co->co_freevars);
        }
        for (i = 0; i < n; i++) {
            PyObject *name = PyTuple_GET_ITEM(co->co_freevars, i);
            assert(PyUnicode_Check(name));
            if (!_PyUnicode_CompareWithId(name, &PyId___class__)) {
                Py_ssize_t index = co->co_nlocals +
                    PyTuple_GET_SIZE(co->co_cellvars) + i;
                PyObject *cell = f->f_localsplus[index];
                if (cell == NULL || !PyCell_Check(cell)) {
                    PyErr_SetString(PyExc_RuntimeError,
                      "super(): bad __class__ cell");
                    return -1;
                }
                type = (PyTypeObject *) PyCell_GET(cell);
                if (type == NULL) {
                    PyErr_SetString(PyExc_RuntimeError,
                      "super(): empty __class__ cell");
                    return -1;
                }
                if (!PyType_Check(type)) {
                    PyErr_Format(PyExc_RuntimeError,
                      "super(): __class__ is not a type (%s)",
                      Py_TYPE(type)->tp_name);
                    return -1;
                }
                break;
            }
        }
        if (type == NULL) {
            PyErr_SetString(PyExc_RuntimeError,
                            "super(): __class__ cell not found");
            return -1;
        }
    }

    if (obj == Py_None)
        obj = NULL;
    if (obj != NULL) {
        obj_type = supercheck(type, obj);
        if (obj_type == NULL)
            return -1;
        Py_INCREF(obj);
    }
    Py_INCREF(type);
    Py_XSETREF(su->type, type);
    Py_XSETREF(su->obj, obj);
    Py_XSETREF(su->obj_type, obj_type);
    return 0;
}

PyDoc_STRVAR(super_doc,
"super() -> same as super(__class__, <first argument>)\n"
"super(type) -> unbound super object\n"
"super(type, obj) -> bound super object; requires isinstance(obj, type)\n"
"super(type, type2) -> bound super object; requires issubclass(type2, type)\n"
"Typical use to call a cooperative superclass method:\n"
"class C(B):\n"
"    def meth(self, arg):\n"
"        super().meth(arg)\n"
"This works for class methods too:\n"
"class C(B):\n"
"    @classmethod\n"
"    def cmeth(cls, arg):\n"
"        super().cmeth(arg)\n");

static int
super_traverse(PyObject *self, visitproc visit, void *arg)
{
    superobject *su = (superobject *)self;

    Py_VISIT(su->obj);
    Py_VISIT(su->type);
    Py_VISIT(su->obj_type);

    return 0;
}

PyTypeObject PySuper_Type = {
    PyVarObject_HEAD_INIT(&PyType_Type, 0)
    "super",                                    /* tp_name */
    sizeof(superobject),                        /* tp_basicsize */
    0,                                          /* tp_itemsize */
    /* methods */
    super_dealloc,                              /* tp_dealloc */
    0,                                          /* tp_print */
    0,                                          /* tp_getattr */
    0,                                          /* tp_setattr */
    0,                                          /* tp_reserved */
    super_repr,                                 /* tp_repr */
    0,                                          /* tp_as_number */
    0,                                          /* tp_as_sequence */
    0,                                          /* tp_as_mapping */
    0,                                          /* tp_hash */
    0,                                          /* tp_call */
    0,                                          /* tp_str */
    super_getattro,                             /* tp_getattro */
    0,                                          /* tp_setattro */
    0,                                          /* tp_as_buffer */
    Py_TPFLAGS_DEFAULT | Py_TPFLAGS_HAVE_GC |
        Py_TPFLAGS_BASETYPE,                    /* tp_flags */
    super_doc,                                  /* tp_doc */
    super_traverse,                             /* tp_traverse */
    0,                                          /* tp_clear */
    0,                                          /* tp_richcompare */
    0,                                          /* tp_weaklistoffset */
    0,                                          /* tp_iter */
    0,                                          /* tp_iternext */
    0,                                          /* tp_methods */
    super_members,                              /* tp_members */
    0,                                          /* tp_getset */
    0,                                          /* tp_base */
    0,                                          /* tp_dict */
    super_descr_get,                            /* tp_descr_get */
    0,                                          /* tp_descr_set */
    0,                                          /* tp_dictoffset */
    super_init,                                 /* tp_init */
    PyType_GenericAlloc,                        /* tp_alloc */
    PyType_GenericNew,                          /* tp_new */
    PyObject_GC_Del,                            /* tp_free */
};<|MERGE_RESOLUTION|>--- conflicted
+++ resolved
@@ -4380,7 +4380,6 @@
 "NotImplemented, the normal algorithm is used.  Otherwise, it\n"
 "overrides the normal algorithm (and the outcome is cached).\n");
 
-<<<<<<< HEAD
 static PyObject *
 object_init_subclass(PyObject *cls, PyObject *arg)
 {
@@ -4393,15 +4392,6 @@
 "The default implementation does nothing. It may be\n"
 "overridden to extend subclasses.\n");
 
-/*
-   from PEP 3101, this code implements:
-
-   class object:
-       def __format__(self, format_spec):
-           return format(str(self), format_spec)
-*/
-=======
->>>>>>> d1af5eff
 static PyObject *
 object_format(PyObject *self, PyObject *args)
 {
